--- conflicted
+++ resolved
@@ -18,10 +18,6 @@
         -for i in all_errors
           %p.label-error
             =all_errors[loop.index0]
-<<<<<<< HEAD
-=======
-      %br
->>>>>>> a888a08a
       -if all_warnings|length > 0
         -for i in all_warnings
           %p.label-warning
