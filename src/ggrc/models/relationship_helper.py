# Copyright (C) 2015 Google Inc., authors, and contributors <see AUTHORS file>
# Licensed under http://www.apache.org/licenses/LICENSE-2.0 <see LICENSE file>
# Created By: miha@reciprocitylabs.com
# Maintained By: miha@reciprocitylabs.com

from sqlalchemy import and_
from sqlalchemy import sql

from ggrc import db
from ggrc.extensions import get_extension_modules
from ggrc import models
from ggrc.models import Audit
from ggrc.models import Section
from ggrc.models import Request
from ggrc.models.relationship import Relationship


class RelationshipHelper(object):

  @classmethod
  def section_directive(cls, object_type, related_type, related_ids):
    directives = {"Policy", "Regulation", "Standard"}
    if not related_ids:
      return None

    if object_type == "Section" and related_type in directives:
      return db.session.query(Section.id).filter(
        Section.directive_id.in_(related_ids))
    elif related_type == "Section" and object_type in directives:
      return db.session.query(Section.directive_id).filter(
        Section.id.in_(related_ids))

    return None

  @classmethod
  def program_audit(cls, object_type, related_type, related_ids):
    if {object_type, related_type} != {"Program", "Audit"} or not related_ids:
      return None

    if object_type == "Program":
      return db.session.query(Audit.program_id).filter(
          Audit.id.in_(related_ids))
    else:
      return db.session.query(Audit.id).filter(
          Audit.program_id.in_(related_ids))


  @classmethod
  def person_withcontact(cls, object_type, related_type, related_ids):
    object_model = getattr(models, object_type, None)
    related_model = getattr(models, related_type, None)
    if None in [object_model, related_model]:
      return None
    if object_model == models.Person:
      if issubclass(related_model, models.mixins.WithContact):
        return db.session.query(related_model.contact_id).filter(
            related_model.id.in_(related_ids)).union(
              db.session.query(related_model.secondary_contact_id).filter(
                related_model.id.in_(related_ids))
            )
      else:
        return None
    elif related_model == models.Person:
      return db.session.query(object_model.id).filter(
          object_model.contact_id.in_(related_ids) |
          object_model.secondary_contact_id.in_(related_ids))
    else:
      return None

  @classmethod
  def person_ownable(cls, object_type, related_type, related_ids):
    if object_type == "Person":
      return db.session.query(models.ObjectOwner.person_id).filter(
          (models.ObjectOwner.ownable_type == related_type) &
          (models.ObjectOwner.ownable_id.in_(related_ids)))
    elif related_type == "Person":
      return db.session.query(models.ObjectOwner.ownable_id).filter(
          (models.ObjectOwner.ownable_type == object_type) &
          (models.ObjectOwner.person_id.in_(related_ids)))
    else:
      return None

  @classmethod
  def person_object(cls, object_type, related_type, related_ids):
    if "Person" not in [object_type, related_type]:
      return None
    if object_type == "Person":
      return db.session.query(models.ObjectPerson.person_id).filter(
          (models.ObjectPerson.personable_type == related_type) &
          (models.ObjectPerson.personable_id.in_(related_ids))
      )
    else:
      return db.session.query(models.ObjectPerson.personable_id).filter(
          (models.ObjectPerson.personable_type == object_type) &
          (models.ObjectPerson.person_id.in_(related_ids))
      )

  @classmethod
  def audit_request(cls, object_type, related_type, related_ids):
    if {object_type, related_type} != {"Audit", "Request"} or not related_ids:
      return None

    if object_type == "Audit":
      return db.session.query(Request.audit_id).filter(
          Request.id.in_(related_ids))
    else:
      return db.session.query(Request.id).filter(
          Request.audit_id.in_(related_ids))

  @classmethod
  def request_assignee(cls, object_type, related_type, related_ids):
    if {object_type, related_type} != {"Person", "Request"} or not related_ids:
      return None

    if object_type == "Person":
      return db.session.query(Request.assignee_id).filter(
          Request.id.in_(related_ids))
    else:
      return db.session.query(Request.id).filter(
          Request.assignee_id.in_(related_ids))

  @classmethod
  def get_special_mappings(cls, object_type, related_type, related_ids):
    return [
<<<<<<< HEAD
        cls.person_object(object_type, related_type, related_ids),
        cls.person_ownable(object_type, related_type, related_ids),
        cls.person_withcontact(object_type, related_type, related_ids),
=======
        cls.audit_request(object_type, related_type, related_ids),
>>>>>>> 491a9a19
        cls.program_audit(object_type, related_type, related_ids),
        cls.request_assignee(object_type, related_type, related_ids),
        cls.section_directive(object_type, related_type, related_ids),
    ]

  @classmethod
  def get_extension_mappings(cls, object_type, related_type, related_ids):
    queries = []
    for extension in get_extension_modules():
      get_ids = getattr(extension, "contributed_get_ids_related_to", None)
      if callable(get_ids):
        queries.append(get_ids(object_type, related_type, related_ids))
    return queries

  @classmethod
  def _array_union(cls, queries):
    """ Union of all valid queries in array """
    clean_queries = [q for q in queries if q is not None]
    if len(clean_queries) == 0:
      return db.session.query(Relationship.source_id).filter(sql.false())

    query = clean_queries.pop()
    for q in clean_queries:
      query = query.union(q)
    return query

  @classmethod
  def get_ids_related_to(cls, object_type, related_type, related_ids=[]):
    """ get ids of objects

    Get a list of all ids for object with object_type, that are related to any
    of the objects with type related_type and id in related_ids
    """

    if isinstance(related_ids, (int, long)):
      related_ids = [related_ids]

    if not related_ids:
      return db.session.query(Relationship.source_id).filter(sql.false())

    destination_ids = db.session.query(Relationship.destination_id).filter(
        and_(
            Relationship.destination_type == object_type,
            Relationship.source_type == related_type,
            Relationship.source_id.in_(related_ids),
        )
    )
    source_ids = db.session.query(Relationship.source_id).filter(
        and_(
            Relationship.source_type == object_type,
            Relationship.destination_type == related_type,
            Relationship.destination_id.in_(related_ids),
        )
    )

    queries = [destination_ids, source_ids]
    queries.extend(cls.get_extension_mappings(
        object_type, related_type, related_ids))
    queries.extend(cls.get_special_mappings(
        object_type, related_type, related_ids))

    return cls._array_union(queries)<|MERGE_RESOLUTION|>--- conflicted
+++ resolved
@@ -122,13 +122,10 @@
   @classmethod
   def get_special_mappings(cls, object_type, related_type, related_ids):
     return [
-<<<<<<< HEAD
+        cls.audit_request(object_type, related_type, related_ids),
         cls.person_object(object_type, related_type, related_ids),
         cls.person_ownable(object_type, related_type, related_ids),
         cls.person_withcontact(object_type, related_type, related_ids),
-=======
-        cls.audit_request(object_type, related_type, related_ids),
->>>>>>> 491a9a19
         cls.program_audit(object_type, related_type, related_ids),
         cls.request_assignee(object_type, related_type, related_ids),
         cls.section_directive(object_type, related_type, related_ids),
