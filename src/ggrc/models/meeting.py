# Copyright (C) 2013 Google Inc., authors, and contributors <see AUTHORS file>
# Licensed under http://www.apache.org/licenses/LICENSE-2.0 <see LICENSE file>
<<<<<<< HEAD
# Created By: brad@reciprocitylabs.com
# Maintained By: brad@reciprocitylabs.com
=======
# Created By: dan@reciprocitylabs.com
# Maintained By: vraj@reciprocitylabs.com
>>>>>>> 92c6880b

from ggrc import db
from .mixins import deferred, Described, Hyperlinked, Base
from .object_person import Personable


class Meeting(Personable, Described, Base, db.Model):
  __tablename__ = 'meetings'

  response_id = deferred(
      db.Column(db.Integer, db.ForeignKey('responses.id'), nullable=False),
      'Meeting')
  #response = db.relationship('Response')
  start_at = db.Column(db.DateTime, nullable=False)
  end_at = db.Column(db.DateTime, nullable=False)
  title = db.Column(db.String, nullable=False)

  _publish_attrs = [
      'response',
      'start_at',
      'end_at',
      'title'
      ]
  _sanitize_html = [
      ]

  @classmethod
  def eager_query(cls):
    from sqlalchemy import orm

    query = super(Meeting, cls).eager_query()
    return query.options(
        orm.joinedload('response'))<|MERGE_RESOLUTION|>--- conflicted
+++ resolved
@@ -1,12 +1,7 @@
 # Copyright (C) 2013 Google Inc., authors, and contributors <see AUTHORS file>
 # Licensed under http://www.apache.org/licenses/LICENSE-2.0 <see LICENSE file>
-<<<<<<< HEAD
-# Created By: brad@reciprocitylabs.com
-# Maintained By: brad@reciprocitylabs.com
-=======
 # Created By: dan@reciprocitylabs.com
 # Maintained By: vraj@reciprocitylabs.com
->>>>>>> 92c6880b
 
 from ggrc import db
 from .mixins import deferred, Described, Hyperlinked, Base
