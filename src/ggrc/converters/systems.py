--- conflicted
+++ resolved
@@ -24,12 +24,7 @@
   def reify(self):
     self.handle('slug', SlugColumnHandler)
     self.handle('controls', LinkControlsHandler)
-<<<<<<< HEAD
     self.handle_text_or_html('owner', is_email=True, is_person_contact=True)
-=======
-    self.handle('people_responsible', LinkPeopleHandler, role='responsible')
-    self.handle('people_accountable', LinkPeopleHandler, role='accountable')
->>>>>>> d6a28feb
     self.handle('documents', LinkDocumentsHandler)
     self.handle('sub_systems', LinkRelationshipsHandler, model_class=System,
         direction='from')
