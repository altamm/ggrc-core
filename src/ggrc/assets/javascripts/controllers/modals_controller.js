/*!
    Copyright (C) 2013 Google Inc., authors, and contributors <see AUTHORS file>
    Licensed under http://www.apache.org/licenses/LICENSE-2.0 <see LICENSE file>
    Created By: brad@reciprocitylabs.com
    Maintained By: brad@reciprocitylabs.com
*/

(function(can, $) {

can.Control("GGRC.Controllers.Modals", {
  BUTTON_VIEW_DONE : GGRC.mustache_path + "/modals/done_buttons.mustache"
  , BUTTON_VIEW_CLOSE : GGRC.mustache_path + "/modals/close_buttons.mustache"
//  BUTTON_VIEW_SAVE
  , BUTTON_VIEW_SAVE_CANCEL : GGRC.mustache_path + "/modals/save_cancel_buttons.mustache"
  , BUTTON_VIEW_SAVE_CANCEL_DELETE : GGRC.mustache_path + "/modals/save_cancel_delete_buttons.mustache"

  , defaults : {
    preload_view : GGRC.mustache_path + "/dashboard/modal_preload.mustache"
    , content_view : GGRC.mustache_path + "/help/help_modal_content.mustache"
    , header_view : GGRC.mustache_path + "/modals/modal_header.mustache"
    , custom_attributes_view : GGRC.mustache_path + "/custom_attributes/modal_content.mustache"
    , button_view : null
    , model : null    // model class to use when finding or creating new
    , instance : null // model instance to use instead of finding/creating (e.g. for update)
    , new_object_form : false
    , mapping : false
    , find_params : {}
    , add_more : false
    , ui_array : []
    , reset_visible : false
  }

  , init : function() {
    this.defaults.button_view = this.BUTTON_VIEW_DONE;
  }

  , confirm : function(options, success, dismiss) {
    var $target = $('<div class="modal hide"></div>');
    $target
    .modal({ backdrop: "static" })
    .ggrc_controllers_modals(can.extend({
      new_object_form : false
      , button_view : GGRC.mustache_path + "/modals/confirm_buttons.mustache"
      , modal_confirm : "Confirm"
      , modal_description : "description"
      , modal_title : "Confirm"
      , content_view : GGRC.mustache_path + "/modals/confirm.mustache"
    }, options))
    .on('click', 'a.btn[data-toggle=confirm]', function(e) {
      var params = $(e.target).closest('.modal').find('form').serializeArray();
      $target.modal('hide').remove();
      success && success(params, $(e.target).data('option'));
    })
    .on('click.modal-form.close', '[data-dismiss="modal"]', function() {
      $target.modal('hide').remove();
      dismiss && dismiss();
    });
  }
}, {
  init : function() {
    if (!(this.options instanceof can.Observe)) {
      this.options = new can.Observe(this.options);
    }

    if (!this.element.find(".modal-body").length) {
      can.view(this.options.preload_view, {}, this.proxy("after_preload"));
    } else {
      this.after_preload();
    }
    //this.options.attr("mapping", !!this.options.mapping);
  }
  , after_preload : function(content) {
    var that = this;
    if (content) {
      this.element.html(content);
    }
    CMS.Models.DisplayPrefs.getSingleton().then(function (display_prefs) {
      this.display_prefs = display_prefs;

      this.options.attr("$header", this.element.find(".modal-header"));
      this.options.attr("$content", this.element.find(".modal-body"));
      this.options.attr("$footer", this.element.find(".modal-footer"));
      this.on();
      this.fetch_all()
        .then(this.proxy("apply_object_params"))
        .then(this.proxy("serialize_form"))
        .then(function() {
          // If the modal is closed early, the element no longer exists
          that.element && that.element.trigger('preload');
        })
        .then(this.proxy("autocomplete"));
      this.restore_ui_status_from_storage();
    }.bind(this));
  }

  , apply_object_params: function () {
    if (!this.options.object_params) {
      return;
    }
    this.options.object_params.each(function(value, key) {
      this.set_value({ name: key, value: value });
    }, this);
  },
  "input[data-lookup] focus": function (el, ev) {
    this.autocomplete(el);
  },
  "input[data-lookup] keyup": function (el, ev) {
    // Set the transient field for validation
    var name = el.attr('name').split('.'),
        instance = this.options.instance,
        value = el.val();

    name.pop(); //set the owner to null, not the email
    instance._transient || instance.attr("_transient", new can.Observe({}));

    can.reduce(name.slice(0, -1), function(current, next) {
      current = current + "." + next;
      instance.attr(current) || instance.attr(current, new can.Observe({}));
      return current;
    }, "_transient");

    instance.attr(["_transient"].concat(name).join("."), value);
  }

  , autocomplete : function(el) {
    $.cms_autocomplete.call(this, el);
  }

  , autocomplete_select: function (el, event, ui) {
    $('#extended-info').trigger('mouseleave'); // Make sure the extra info tooltip closes

    var path = el.attr("name").split(".")
      , instance = this.options.instance
      , index = 0
      , prop = path.pop();

    if (/^\d+$/.test(path[path.length - 1])) {
      index = parseInt(path.pop(), 10);
      path = path.join(".");
      if (!this.options.instance.attr(path)) {
        this.options.instance.attr(path, []);
      }
      this.options.instance.attr(path).splice(index, 1, ui.item.stub());
    } else {
      path = path.join(".");
      setTimeout(function(){
        el.val(ui.item.name || ui.item.email || ui.item.title, ui.item);
      }, 0);

      this.options.instance.attr(path, ui.item);
    }
  }

  , immediate_find_or_create : function(el, ev, data) {
    var that = this
    , prop = el.data("drop")
    , model = CMS.Models[el.data("lookup")]
    , params = { context : that.options.instance.context && that.options.instance.context.serialize ? that.options.instance.context.serialize() : that.options.instance.context };

    setTimeout(function() {
      params[prop] = el.val();
      el.prop("disabled", true);
      model.findAll(params).then(function(list) {
        if (list.length) {
          that.autocomplete_select(el, ev, { item : list[0] });
        } else {
          new model(params).save().then(function(d) {
            that.autocomplete_select(el, ev, { item : d });
          });
        }
      })
      .always(function() {
        el.prop("disabled", false);
      });
    }, 100);
  }
  , "input[data-lookup][data-drop] paste" : "immediate_find_or_create"
  , "input[data-lookup][data-drop] drop" : "immediate_find_or_create"
  , fetch_templates : function(dfd) {
    var that = this;
    dfd = dfd ? dfd.then(function() { return that.options; }) : $.when(this.options);
    return $.when(
      can.view(this.options.content_view, dfd)
      , can.view(this.options.header_view, dfd)
      , can.view(this.options.button_view, dfd)
      , can.view(this.options.custom_attributes_view, dfd)
    ).done(this.proxy('draw'));
  }

  , fetch_data : function(params) {
    var that = this,
        dfd,
        instance;
    params = params || this.find_params();
    params = params && params.serialize ? params.serialize() : params;
    if (this.options.skip_refresh && this.options.instance) {
      return new $.Deferred().resolve(this.options.instance);
    }
    else if (this.options.instance) {
      dfd = this.options.instance.refresh();
    }
    else if (this.options.model) {
      dfd = this.options.new_object_form
          ? $.when(this.options.attr("instance", new this.options.model(params).attr("_suppress_errors", true)))
          : this.options.model.findAll(params).then(function(data) {
            var h;
            if(data.length) {
              that.options.attr("instance", data[0]);
              return data[0].refresh(); //have to refresh (get ETag) to be editable.
            } else {
              that.options.attr("new_object_form", true);
              that.options.attr("instance", new that.options.model(params));
              return that.options.instance;
            }
          }).done(function() {
            // Check if modal was closed
            if(that.element !== null)
              that.on(); //listen to instance.
          });
    }
    else {
      this.options.attr("instance", new can.Observe(params));
      that.on();
      dfd = new $.Deferred().resolve(this.options.instance);
    }
    instance = this.options.instance;
    if (instance) {
      // Make sure custom attributes are preloaded:
      dfd = dfd.then(function(){
        return $.when(
          instance.load_custom_attribute_definitions && instance.load_custom_attribute_definitions(),
          instance.custom_attribute_values ? instance.refresh_all('custom_attribute_values') : []
        );
      });
    }
    return dfd.done(function() {
      // If the modal is closed early, the element no longer exists
      if (that.element) {
        // Make sure custom attr validations/values are set
        if (instance && instance.setup_custom_attributes) {
          instance.setup_custom_attributes();
        }
        // This is to trigger `focus_first_element` in modal_ajax handling
        that.element.trigger("loaded");
      }


      that.options.instance._transient || that.options.instance.attr("_transient", new can.Observe({}));
      that.options.instance.form_preload && that.options.instance.form_preload(that.options.new_object_form);
    });
  }

  , fetch_all : function() {
    return this.fetch_templates(this.fetch_data(this.find_params()));
  }

  , find_params: function() {
    return this.options.find_params.serialize ? this.options.find_params.serialize() : this.options.find_params
  }

  , draw : function(content, header, footer, custom_attributes) {
    // Don't draw if this has been destroyed previously
    if (!this.element) {
      return;
    }
    var modal_title = this.options.modal_title,
        is_object_modal = modal_title && (modal_title.indexOf('Edit') === 0 || modal_title.indexOf('New') === 0);

    can.isArray(content) && (content = content[0]);
    can.isArray(header) && (header = header[0]);
    can.isArray(footer) && (footer = footer[0]);
    if (can.isArray(custom_attributes)) {
      custom_attributes = custom_attributes[0];
    }

    header != null && this.options.$header.find("h2").html(header);
    content != null && this.options.$content.html(content).removeAttr("style");
    footer != null && this.options.$footer.html(footer);

    if (custom_attributes != null && is_object_modal) {
      this.options.$content.append(custom_attributes);
    }
    this.setup_wysihtml5();

    //Update UI status array
    var $form = $(this.element).find('form');
    var tab_list = $form.find('[tabindex]');
    var hidable_tabs = 0;
    for (var i = 0; i < tab_list.length; i++) {
      if ($(tab_list[i]).attr('tabindex') > 0)
        hidable_tabs++;
    }
    //ui_array index is used as the tab_order, Add extra space for skipped numbers
    var storable_ui = hidable_tabs + 20;
    for (var i = 0; i < storable_ui; i++) {
      //When we start, all the ui elements are visible
      this.options.ui_array.push(0);
    }
  }

  , setup_wysihtml5 : function() {
    if (!this.element) {
      return;
    }
    this.element.find('.wysihtml5').each(function() {
      $(this).cms_wysihtml5();
    });
  }

  , "input:not(isolate-form input), textarea:not(isolate-form textarea), select:not(isolate-form select) change" : function(el, ev) {
      this.options.instance.removeAttr("_suppress_errors");
      // Set the value if it isn't a search field
      if (!el.hasClass("search-icon") ||
          el.is("[null-if-empty]") &&
          (!el.val() || !el.val().length)
      ) {
        this.set_value_from_element(el);
      }
  }
  , "input:not([data-lookup], isolate-form *), textarea keyup": function (el, ev) {
    // TODO: If statement doesn't work properly. This is the right one:
    //       if (el.attr('value').length ||
    //          (typeof el.attr('value') !== 'undefined' && el.val().length)) {
    if (el.prop('value').length === 0 ||
       (typeof el.attr('value') !== 'undefined' && !el.attr('value').length)) {
      this.set_value_from_element(el);
    }
  }
  , serialize_form : function() {
      var $form = this.options.$content.find("form")
        , $elements = $form.find(":input:not(isolate-form *)")
        ;

      can.each($elements.toArray(), this.proxy("set_value_from_element"));
    }

  , set_value_from_element : function (el) {
      var $el = el instanceof jQuery ? el : $(el)
        , name = $el.attr('name')
        , value = $el.val()
        ;
      // If no model is specified, short circuit setting values
      // Used to support ad-hoc form elements in confirmation dialogs
      if (!this.options.model) {
        return;
      }

      if (name) {
        this.set_value({ name: name, value: value });
      }

      if ($el.is("[data-also-set]")) {
        can.each($el.data("also-set").split(","), function(oname) {
          this.set_value({ name : oname, value : value});
        }, this);
      }
    }

  , set_value: function (item) {
    // Don't set `_wysihtml5_mode` on the instances
    if (item.name === '_wysihtml5_mode') {
      return;
    }

    var instance = this.options.instance
      , that = this;
    if (!(instance instanceof this.options.model)) {
      instance = this.options.instance
               = new this.options.model(instance && instance.serialize ? instance.serialize() : instance);
    }
    var name = item.name.split(".")
      , $elem, value, model, $other;
    $elem = this.options.$content.find("[name='" + item.name + "']:not(isolate-form *)");
    model = $elem.attr("model");

    if (model) {
      if (item.value instanceof Array) {
        value = can.map(item.value, function(id) {
          return CMS.Models.get_instance(model, id);
        });
      } else {
        value = CMS.Models.get_instance(model, item.value);
      }
    } else if ($elem.is("[type=checkbox]")) {
      value = $elem.is(":checked");
    } else {
      value = item.value;
    }

    if ($elem.is("[null-if-empty]") && (!value || !value.length)) {
      value = null;
    }

    if ($elem.is("[data-binding]") && $elem.is("[type=checkbox]")) {
      can.map($elem, function(el){
        if(el.value != value.id) {
          return;
        }
        if ($(el).is(":checked")) {
          instance.mark_for_addition($elem.data("binding"), value);
        } else {
          instance.mark_for_deletion($elem.data("binding"), value);
        }
      });
      return;
    } else if($elem.is("[data-binding]")) {
      can.each(can.makeArray($elem[0].options), function(opt) {
        instance.mark_for_deletion($elem.data("binding"), CMS.Models.get_instance(model, opt.value));
      });
      if (value.push) {
        can.each(value, $.proxy(instance, "mark_for_addition", $elem.data("binding")));
      } else {
        instance.mark_for_addition($elem.data("binding"), value);
      }
    }

    if (name.length > 1) {
      if (can.isArray(value)) {
        value = new can.Observe.List(can.map(value, function(v) { return new can.Observe({}).attr(name.slice(1).join("."), v); }));
      } else {
        if($elem.is("[data-lookup]")) {
          if(!value) {
            value = null;
          } else {
            // Setting a "lookup field is handled in the autocomplete() method"
            return;
          }
        } else if (name[name.length - 1] === "date") {
          name.pop(); //date is a pseudoproperty of datetime objects
          if(!value) {
            value = null;
          } else {
            value = this.options.model.convert.date(value);
            $other = this.options.$content.find("[name='" + name.join(".") + ".time']:not(isolate-form *)");
            if($other.length) {
              value = moment(value).add(parseInt($other.val(), 10)).toDate();
            }
          }
        } else if (name[name.length - 1] === "time") {
          name.pop(); //time is a pseudoproperty of datetime objects
          value = moment(this.options.instance.attr(name.join("."))).startOf("day").add(parseInt(value, 10)).toDate();
        } else {
          value = new can.Observe({}).attr(name.slice(1).join("."), value);
        }
      }
    }

    value = value && value.serialize ? value.serialize() : value;
    if ($elem.is('[data-list]')) {
      var list_path = name.slice(0, name.length-1).join(".")
        , cur = instance.attr(list_path)
        ;
      if (!cur || !(cur instanceof can.Observe.List)) {
        instance.attr(list_path, []);
        cur = instance.attr(list_path);
      }
      value = value || [];
      cur.splice.apply(cur, [0, cur.length].concat(value));
    } else {
      if (name[0] === "custom_attributes") {
        instance.custom_attributes.attr(name[1], value[name[1]]);
      } else if(name[0] !== "people") {
        instance.attr(name[0], value);
      }
    }
    this.setup_wysihtml5(); // in case the changes in values caused a new wysi box to appear.
  }

  , "[data-before], [data-after] change" : function(el, ev) {
    var start_date = el.datepicker('getDate');
    this.element.find("[name=" + el.data("before") + "]").datepicker({changeMonth: true, changeYear: true}).datepicker("option", "minDate", start_date);
    this.element.find("[name=" + el.data("after") + "]").datepicker({changeMonth: true, changeYear: true}).datepicker("option", "maxDate", start_date);
  }

  , "{$footer} a.btn[data-toggle='modal-submit-addmore'] click" : function(el, ev){
    if (el.hasClass('disabled')) {
      return;
    }
    this.options.attr("add_more", true);
    this.save_ui_status();
    this.triggerSave(el, ev);
  }

  , "{$footer} a.btn[data-toggle='modal-submit'] click" : function(el, ev){
    if (el.hasClass('disabled')) {
      return;
    }
    this.options.attr("add_more", false);
    this.triggerSave(el, ev);
  }

  , "{$content} a.field-hide click" : function(el, ev) { //field hide
    var $el = $(el),
      $hidable = $el.closest('[class*="span"].hidable'),
      $innerHide = $el.closest('[class*="span"]').find('.hidable'),
      $showButton = $(this.element).find('#formRestore'),
      $hideButton = $(this.element).find('#formHide');

      $el.closest('.inner-hide').addClass('inner-hidable');
      //$hidable.hide();
      $hidable.addClass("hidden");
      this.options.reset_visible = true;
      //update ui array
      var ui_unit = $hidable.find('[tabindex]');
      var i, tab_value;
      for (i = 0; i < ui_unit.length; i++) {
        tab_value = $(ui_unit[i]).attr('tabindex');
        if(tab_value > 0) {
          this.options.ui_array[tab_value-1] = 1;
          $(ui_unit[i]).attr('tabindex', '-1');
          $(ui_unit[i]).attr('uiindex', tab_value);
        }
      }

      for(i=0; i < $el.closest('.hide-wrap.hidable').find('.inner-hidable').length; i++) {
        if(i == 1) {
          $el.closest('.inner-hide').parent('.hidable').addClass("hidden");
        }
      }

      $hideButton.hide();
      $showButton.show();
      return false;
  }

  , "{$content} #formHide click" : function(el, ev) {
    var i, ui_arr_length = this.options.ui_array.length,
        $showButton = this.element.find("#formRestore"),
        $hidables = this.element.find(".hidable"),
        hidden_elements = $hidables.find("[tabindex]");

    for (i = 0; i < ui_arr_length; i++) {
      this.options.ui_array[i] = 0;
    }

    this.options.reset_visible = true;

    $hidables.addClass("hidden");
    this.element.find(".inner-hide").addClass("inner-hidable");

    //Set up the hidden elements index to 1
    for (i = 0; i < hidden_elements.length; i++) {
      var $hidden_element = $(hidden_elements[i]),
          tab_value = $hidden_element.attr("tabindex");
      //The UI array index start from 0, and tab-index/io-index is from 1
      if(tab_value > 0){
        this.options.ui_array[tab_value-1] = 1;
        $hidden_element.attr({
          tabindex: "-1",
          uiindex: tab_value
        });
      }
    }

    el.hide();
    $showButton.show();
    return false;
  }

  , "{$content} #formRestore click" : function(el, ev) {
    //Update UI status array to initial state
    var i, ui_arr_length = this.options.ui_array.length,
        $form = this.element.find("form"),
        $body = $form.closest(".modal-body"),
        uiElements = $body.find("[uiindex]")
        $hideButton = this.element.find("#formHide");

    for (i = 0; i < ui_arr_length; i++) {
      this.options.ui_array[i] = 0;
    }

    //Set up the correct tab index for tabbing
    //Get all the ui elements with 'uiindex' set to original tabindex
    //Restore the original tab index

    for (i = 0; i < uiElements.length; i++) {
      var $el = $(uiElements[i]);
      var tab_val = $el.attr("uiindex");
      $el.attr("tabindex", tab_val);
    }

    this.options.reset_visible = false;
    this.element.find(".hidden").removeClass("hidden");
    this.element.find(".inner-hide").removeClass("inner-hidable");
    el.hide();
    $hideButton.show();
    return false
  }

  , save_ui_status : function() {
    if (!this.options.model) {
      return;
    }
    var model_name = this.options.model.model_singular,
        reset_visible = this.options.reset_visible ? this.options.reset_visible : false,
        ui_array = this.options.ui_array ? this.options.ui_array : [],
        display_state = {
          reset_visible : reset_visible,
          ui_array : ui_array
        };

    this.display_prefs.setModalState(model_name, display_state);
    this.display_prefs.save();
  }

  , restore_ui_status_from_storage : function() {
    if (!this.options.model) {
      return;
    }
    var model_name = this.options.model.model_singular,
        display_state = this.display_prefs.getModalState(model_name);

    //set up reset_visible and ui_array
    if (display_state !== null) {
      if (display_state.reset_visible) {
        this.options.reset_visible = display_state.reset_visible;
      }
      if (display_state.ui_array) {
        this.options.ui_array = display_state.ui_array;
      }
    }
    this.restore_ui_status();
  }

  , restore_ui_status : function() {
    //walk through the ui_array, for the one values,
    //select the element with tab index and hide it

    if (this.options.reset_visible) {//some elements are hidden
      var $selected, str, tabindex, i,
          $form = this.element.find("form"),
          $body = $form.closest(".modal-body"),
          $hideButton = $form.find("#formHide"),
          $showButton = $form.find("#formRestore");

      for (i = 0; i < this.options.ui_array.length; i++) {
        if (this.options.ui_array[i] == 1) {
          tabindex = i + 1;
          str = "[tabindex=" + tabindex + "]";
          $selected = $body.find(str);

          if ($selected) {
            $selected.closest(".hidable").addClass("hidden");
            $selected.attr({
              uiindex: tabindex,
              tabindex: "-1"
            });
          }
        }
      }

      $hideButton.hide();
      $showButton.show();

      return false;
    }

  }
  //make buttons non-clickable when saving, make it disable afterwards
  ,  bindXHRToButton_disable : function(xhr, el, newtext, disable) {
      // binding of an ajax to a click is something we do manually
      var $el = $(el),
          oldtext = $el.text();

      if (newtext) {
        $el[0].innerHTML = newtext;
      }
      $el.addClass("disabled pending-ajax");
      if (disable !== false) {
        $el.attr("disabled", true);
      }
      xhr.always(function() {
        // If .text(str) is used instead of innerHTML, the click event may not fire depending on timing
        if ($el.length) {
          $el.removeAttr("disabled").removeClass("pending-ajax")[0].innerHTML = oldtext;
        }
      });
    }

  //make buttons non-clickable when saving
  , bindXHRToBackdrop : function(xhr, el, newtext, disable) {
      // binding of an ajax to a click is something we do manually

      var $el = $(el)
      , oldtext = $el.text();
      var alt;

      var myel = "<div ";
      //if(newtext) {
      //  $el[0].innerHTML = newtext;
      //}
      $el.addClass("disabled pending-ajax");
      if (disable !== false) {
        $el.attr("disabled", true);
      }
      xhr.always(function() {
        // If .text(str) is used instead of innerHTML, the click event may not fire depending on timing
        $el.removeAttr("disabled").removeClass("disabled pending-ajax");//[0].innerHTML = oldtext;
      });

    }

  , triggerSave : function(el, ev) {
    var ajd,
        save_close_btn = this.element.find("a.btn[data-toggle=modal-submit]"),
        save_addmore_btn = this.element.find("a.btn[data-toggle=modal-submit-addmore]"),
        modal_backdrop = this.element.data("modal_form").$backdrop;

    // Normal saving process
    if (el.is(':not(.disabled)')) {
      ajd = this.save_instance(el, ev);

      if(this.options.add_more) {
        if(ajd) {
          this.bindXHRToButton_disable(ajd, save_close_btn);
          this.bindXHRToButton_disable(ajd, save_addmore_btn);

          this.bindXHRToBackdrop(ajd, modal_backdrop, "Saving, please wait...");
        }
      }
      else {
        if(ajd) {
          this.bindXHRToButton(ajd, save_close_btn, "Saving, please wait...");
          this.bindXHRToButton(ajd, save_addmore_btn);
        }
      }

    }
    // Queue a save if clicked after verifying the email address
    else if (this._email_check) {
      this._email_check.done(function(data) {
        if (data.length != null)
          data = data[0];
        if (data) {
          setTimeout(function() {
            delete that._email_check;
            el.trigger('click');
          }, 0);
        }
      });
    }
  }

  , new_instance: function (data) {
    var params = this.find_params(),
        new_instance;
    new_instance = new this.options.model(params);
    new_instance.attr('_suppress_errors', true)
        .attr('custom_attribute_definitions', this.options.instance.custom_attribute_definitions)
        .attr('custom_attributes', new can.Map());

    // Reset custom attribute values manually
    can.each(new_instance.custom_attribute_definitions, function(definition) {
      var element = this.element.find('[name="custom_attributes.' + definition.id + '"]');
      if (definition.attribute_type === 'Checkbox') {
        element.attr('checked', false);
      } else if (definition.attribute_type === 'Rich Text') {
        element.data("wysihtml5").editor.clear();
      } else {
        element.val('');
      }
    }, this);

    $.when(this.options.attr('instance', new_instance))
      .done (function() {
        // If the modal is closed early, the element no longer exists
        if (this.element) {
          var $form = $(this.element).find('form');
          $form.trigger('reset');
          // This is to trigger `focus_first_element` in modal_ajax handling
          this.element.trigger("loaded");
        }
        this.options.instance._transient || this.options.instance.attr("_transient", new can.Observe({}));
        this.options.instance.form_preload && this.options.instance.form_preload(this.options.new_object_form);
      }.bind(this))
      .then(this.proxy("apply_object_params"))
      .then(this.proxy("serialize_form"))
      .then(this.proxy("autocomplete"));

    this.restore_ui_status();
  }

  , "save_instance" : function(el, ev) {
      var that = this,
        instance = this.options.instance,
        ajd,
        instance_id = instance.id;

      if (instance.errors()) {
        instance.removeAttr("_suppress_errors");
        return;
      }

      this.serialize_form();

      // Special case to handle context outside the form itself
      // - this avoids duplicated change events, and the API requires
      //   `context` to be present even if `null`, unlike other attributes
      if (!instance.context) {
        instance.attr('context', { id: null });
      }

      this.disable_hide = true;
      ajd = instance.save()
      .fail(this.save_error.bind(this))
      .done(function(obj) {
        function finish() {
          delete that.disable_hide;
          if (that.options.add_more) {
            if (that.options.$trigger) {
              that.options.$trigger.trigger("modal:added", [obj]);
            }
            that.new_instance();
          } else {
            that.element.trigger("modal:success", [obj, {map_and_save: $("#map-and-save").is(':checked')}]).modal_form("hide");
            that.update_hash_fragment();
          }
        }

        // If this was an Objective created directly from a Section, create a join
        var params = that.options.object_params;
        if (obj instanceof CMS.Models.Objective && params && params.section) {
          new CMS.Models.Relationship({
            source: obj,
            destination: CMS.Models.Section.findInCacheById(params.section.id),
            context: { id: null }
          }).save()
          .fail(that.save_error.bind(that))
          .done(function(){
            $(document.body).trigger("ajax:flash",
                { success : "Objective mapped successfully." });
            finish();
          });
        } else {
          var type = obj.type ? can.spaceCamelCase(obj.type) : '',
              name = obj.title ? obj.title : '',
              msg;
          if(instance_id === undefined) { //new element
            if(obj.is_declining_review && obj.is_declining_review == '1') {
              msg = "Review declined";
            } else if (name) {
              msg = "New " + type + " <span class='user-string'>" + name + "</span>" + " added successfully.";
            } else {
              msg = "New " + type + " added successfully.";
            }
          } else {
            msg = "<span class='user-string'>" + name + "</span>" + " modified successfully.";
          }
          $(document.body).trigger("ajax:flash", { success : msg });
          finish();
        }
      }).fail(function(xhr, status) {
        if(!instance.errors()) {
          $(document.body).trigger("ajax:flash", { error : xhr.responseText });
        }
        delete that.disable_hide;
      });
      this.save_ui_status();
      return ajd;
  }

  , save_error: function (_, error) {
    $(document.body).trigger("ajax:flash", {error: error});
    delete this.disable_hide;
  }

  , "{instance} destroyed" : " hide"

  , " hide" : function(el, ev) {
      if(this.disable_hide) {
        ev.stopImmediatePropagation();
        ev.stopPropagation();
        ev.preventDefault();
        return false;
      }
      if (this.options.instance) {
        delete this.options.instance._pending_joins;
      }
      if (this.options.instance instanceof can.Model
          // Ensure that this modal was hidden and not a child modal
          && ev.target === this.element[0]
          && !this.options.skip_refresh
          && !this.options.instance.isNew()) {
        this.options.instance.refresh().then(this.proxy("open_created"));
      }
    }

  , open_created : function() {
    var instance = this.options.instance;
    if (instance instanceof CMS.Models.Response) {
      // Open newly created responses
      var object_type = instance.constructor.table_singular;
      $('[data-object-id="'+instance.id+'"][data-object-type="'+object_type+'"]')
        .find('.openclose').click().openclose("open");
    }
  }

  , destroy : function() {
    if(this.options.model && this.options.model.cache) {
      delete this.options.model.cache[undefined];
    }
    this._super && this._super.apply(this, arguments);
    if(this.options.instance && this.options.instance._transient) {
      this.options.instance.removeAttr("_transient");
    }
  }

  , should_update_hash_fragment: function () {
    var $trigger = this.options.$trigger;

    if (!$trigger) {
      return false;
    }
    return !$trigger.closest('.modal, .cms_controllers_info_pin').length;
  }

  , update_hash_fragment: function () {
    if (!this.should_update_hash_fragment()) return;

    var hash = window.location.hash.split('/')[0],
        tree_controller = this.options
            .$trigger
            .closest(".cms_controllers_tree_view_node")
            .control();

    hash += [tree_controller
             ? tree_controller.hash_fragment()
             : "",
             this.options.instance.hash_fragment()].join('/');

    window.location.hash = hash;
  }
});


/*
  Below this line we're defining a can.Component, which is in this file
  because it works in tandem with the modals form controller.

  The purpose of this component is to allow for pending adds/removes of connected
  objects while the modal is visible.  On save, the actual pending actions will
  be resolved and we won't worry about the transient state we use anymore.
*/
can.Component.extend({
  tag: "ggrc-modal-connector",
  // <content> in a component template will be replaced with whatever is contained
  //  within the component tag.  Since the views for the original uses of these components
  //  were already created with content, we just used <content> instead of making
  //  new view template files.
  template: "<isolate-form><content/></isolate-form>",
  scope: {
    parent_instance: null,
    instance: null,
    instance_attr: "@",
    source_mapping: "@",
    source_mapping_source: "@",
    mapping: "@",
    deferred: "@",
    attributes: {},
    list: [],
    // the following are just for the case when we have no object to start with,
    changes: []
  },
  events: {
    init: function() {
      var that = this,
          key;

      this.scope.attr("controller", this);
      if (!this.scope.instance) {
        this.scope.attr("deferred", true);
      } else if (this.scope.instance.reify) {
        this.scope.attr("instance", this.scope.instance.reify());
      }

      if (!this.scope.source_mapping) {
        this.scope.attr("source_mapping", this.scope.mapping);
      }
      if (!this.scope.source_mapping_source) {
        this.scope.source_mapping_source = 'instance';
      }
      if (this.scope[this.scope.source_mapping_source]) {
        this.scope[this.scope.source_mapping_source]
        .get_binding(this.scope.source_mapping)
        .refresh_instances()
        .then(function (list) {
          this.scope.attr("list", can.map(list, function (binding) {
            return binding.instance;
          }));
        }.bind(this));
        //this.scope.instance.attr("_transient." + this.scope.mapping, this.scope.list);
      } else {
        key = this.scope.instance_attr + "_" + (this.scope.mapping || this.scope.source_mapping);
        if (!this.scope.parent_instance._transient[key]) {
          this.scope.attr("list", []);
          this.scope.parent_instance.attr(
            "_transient." + key,
            this.scope.list
            );
        } else {
          this.scope.attr("list", this.scope.parent_instance._transient[key]);
        }
      }

      this.options.parent_instance = this.scope.parent_instance;
      this.options.instance = this.scope.instance;
      this.on();
    },
    "{scope} list": function () {
      // Workaround so we render pre-defined users.
      if (~['owners'].indexOf(this.scope.mapping) && this.scope.list && !this.scope.list.length) {
        var person = CMS.Models.Person.findInCacheById(GGRC.current_user.id);
        this.scope.instance.mark_for_addition(this.scope.mapping, person, {});
        this.scope.list.push(person);
      }
    },
    deferred_update: function () {
      var changes = this.scope.changes,
          instance = this.scope.instance;

      if (!changes.length) {
        if (instance && instance._pending_joins && instance._pending_joins.length) {
          instance.delay_resolving_save_until(instance.constructor.resolve_deferred_bindings(instance));
        }
        return;
      }
      this.scope.attr("instance", this.scope.attr("parent_instance").attr(this.scope.instance_attr).reify());
      can.each(
        changes,
        function(item) {
          var mapping = this.scope.mapping || GGRC.Mappings.get_canonical_mapping_name(this.scope.instance.constructor.shortName, item.what.constructor.shortName);
          if (item.how === "add") {
            this.scope.instance.mark_for_addition(mapping, item.what, item.extra);
          } else {
            this.scope.instance.mark_for_deletion(mapping, item.what);
          }
        }.bind(this)
      );
      this.scope.instance.delay_resolving_save_until(this.scope.instance.constructor.resolve_deferred_bindings(this.scope.instance));
    },
    "{parent_instance} updated": "deferred_update",
    "{parent_instance} created": "deferred_update",

    // this works like autocomplete_select on all modal forms and
    // descendant class objects.
<<<<<<< HEAD
    "autocomplete_select" : function(el, event, ui) {
=======
    autocomplete_select : function(el, event, ui) {
      if (!this.element) {
        return;
      }
>>>>>>> 8c135248
      var mapping, extra_attrs;
      extra_attrs = can.reduce(this.element.find("input:not([data-mapping], [data-lookup])").get(), function(attrs, el) {
        attrs[$(el).attr("name")] = $(el).val();
        return attrs;
      }, {});
      if (this.scope.attr("deferred")) {
        this.scope.changes.push({ what: ui.item, how: "add", extra: extra_attrs });
      } else {
        mapping = this.scope.mapping || GGRC.Mappings.get_canonical_mapping_name(this.scope.instance.constructor.shortName, ui.item.constructor.shortName);
        this.scope.instance.mark_for_addition(mapping, ui.item, extra_attrs);
      }
      function doesExist(arr, owner) {
        if (!arr || !arr.length) {
          return false;
        }
        return !!~can.inArray(owner.id, $.map(arr, function (item) {
          return item.id;
        }));
      }

      // If it's owners and user isn't pre-added
      if (!(~['owners'].indexOf(this.scope.mapping) && doesExist(this.scope.list, ui.item))) {
        this.scope.list.push(ui.item);
      }
      this.scope.attr('show_new_object_form', false);
    },
    '[data-toggle=unmap] click': function (el, ev) {
      ev.stopPropagation();
      can.map(el.find('.result'), function (result_el) {
        var obj = $(result_el).data('result'),
            len = this.scope.list.length,
            mapping;

        if (this.scope.attr("deferred")) {
          this.scope.changes.push({ what: obj, how: "remove" });
        } else {
          mapping = this.scope.mapping || GGRC.Mappings.get_canonical_mapping_name(this.scope.instance.constructor.shortName, obj.constructor.shortName);
          this.scope.instance.mark_for_deletion(mapping, obj);
        }
        for (; len >= 0; len--) {
          if (this.scope.list[len] === obj) {
            this.scope.list.splice(len, 1);
          }
        }
      }.bind(this));
    },
    "input[null-if-empty] change" : function(el) {
      if (!el.val()) {
        this.scope.attributes.attr(el.attr("name"), null);
      }
    },
    "input keyup" : function(el, ev) {
      ev.stopPropagation();
    },
    "input, textarea, select change": function (el, ev) {
      this.scope.attributes.attr(el.attr("name"), el.val());
    },

    "input:not([data-lookup], [data-mapping]), textarea keyup" : function(el, ev) {
      if (el.prop('value').length == 0 ||
        (typeof el.attr('value') !== 'undefined' && el.attr('value').length == 0)) {
        this.scope.attributes.attr(el.attr("name"), el.val());
      }
    },
    "a[data-toggle=submit]:not(.disabled) click": function(el, ev) {
      var obj, mapping,
          that = this,
          binding = this.scope.instance.get_binding(this.scope.mapping),
          extra_attrs = can.reduce(
                          this.element
                          .find("input:not([data-mapping], [data-lookup])")
                          .get(),
                          function(attrs, el) {
                            if ($(el).attr("model")) {
                              attrs[$(el).attr("name")] = CMS.Models[$(el).attr("model")].findInCacheById($(el).val());
                            } else {
                              attrs[$(el).attr("name")] = $(el).val();
                            }
                            return attrs;
                          }, {});

      ev.stopPropagation();

      extra_attrs[binding.loader.object_attr] = this.scope.instance;
      if(binding.loader instanceof GGRC.ListLoaders.DirectListLoader) {
        obj = new CMS.Models[binding.loader.model_name](extra_attrs);
      } else {
        obj = new CMS.Models[binding.loader.option_model_name](extra_attrs);
      }

      if (that.scope.attr("deferred")) {
        that.scope.changes.push({ what: obj, how: "add", extra: extra_attrs });
      } else {
        mapping = that.scope.mapping || GGRC.Mappings.get_canonical_mapping_name(that.scope.instance.constructor.shortName, obj.constructor.shortName);
        that.scope.instance.mark_for_addition(mapping, obj, extra_attrs);
      }
      that.scope.list.push(obj);
      that.scope.attr("attributes", {});
    },
    "a[data-object-source] modal:success": "addMapings",
    "defer:add": "addMapings",
    "addMapings": function(el, ev, data) {
      ev.stopPropagation();
      var mapping;

      can.each(data.arr || [data], function(obj) {
        if (this.scope.attr("deferred")) {
          this.scope.changes.push({ what: obj, how: "add" });
        } else {
          mapping = this.scope.mapping || GGRC.Mappings.get_canonical_mapping_name(this.scope.instance.constructor.shortName, obj.constructor.shortName);
          this.scope.instance.mark_for_addition(mapping, obj);
        }
        this.scope.list.push(obj);
      }, this);
    },
    ".ui-autocomplete-input modal:success" : function(el, ev, data, options) {
      var that = this,
          extra_attrs = can.reduce(
                          this.element
                          .find("input:not([data-mapping], [data-lookup])")
                          .get(),
                          function(attrs, el) {
                            if ($(el).attr("model")) {
                              attrs[$(el).attr("name")] = CMS.Models[$(el).attr("model")].findInCacheById($(el).val());
                            } else {
                              attrs[$(el).attr("name")] = $(el).val();
                            }
                            return attrs;
                          }, {});

      can.each(data.arr || [data], function(obj) {
        var mapping;
        if (that.scope.attr("deferred")) {
          that.scope.changes.push({ what: obj, how: "add", extra: extra_attrs });
        } else {
          mapping = that.scope.mapping || GGRC.Mappings.get_canonical_mapping_name(that.scope.instance.constructor.shortName, obj.constructor.shortName);
          that.scope.instance.mark_for_addition(mapping, obj, extra_attrs);
        }
        that.scope.list.push(obj);
        that.scope.attr("attributes", {});
      });
    }
  },
  helpers: {
    // Mapping-based autocomplete selectors use this helper to
    //  attach the mapping autocomplete ui widget.  These elements should
    //  be decorated with data-mapping attributes.
    mapping_autocomplete : function(options) {
      return function(el) {
        var $el = $(el);
        $el.ggrc_mapping_autocomplete({
          controller : options.contexts.attr("controller"),
          model : $el.data("model"),
          mapping : false
        });
      };
    }
  },
});

})(window.can, window.can.$);<|MERGE_RESOLUTION|>--- conflicted
+++ resolved
@@ -1043,14 +1043,11 @@
 
     // this works like autocomplete_select on all modal forms and
     // descendant class objects.
-<<<<<<< HEAD
     "autocomplete_select" : function(el, event, ui) {
-=======
-    autocomplete_select : function(el, event, ui) {
       if (!this.element) {
         return;
       }
->>>>>>> 8c135248
+
       var mapping, extra_attrs;
       extra_attrs = can.reduce(this.element.find("input:not([data-mapping], [data-lookup])").get(), function(attrs, el) {
         attrs[$(el).attr("name")] = $(el).val();
