/*!
    Copyright (C) 2013 Google Inc., authors, and contributors <see AUTHORS file>
    Licensed under http://www.apache.org/licenses/LICENSE-2.0 <see LICENSE file>
    Created By: brad@reciprocitylabs.com
    Maintained By: brad@reciprocitylabs.com
*/

(function(can, $) {

can.Control("GGRC.Controllers.Modals", {
  BUTTON_VIEW_DONE : GGRC.mustache_path + "/modals/done_buttons.mustache"
  , BUTTON_VIEW_CLOSE : GGRC.mustache_path + "/modals/close_buttons.mustache"
//  BUTTON_VIEW_SAVE
  , BUTTON_VIEW_SAVE_CANCEL : GGRC.mustache_path + "/modals/save_cancel_buttons.mustache"
  , BUTTON_VIEW_SAVE_CANCEL_DELETE : GGRC.mustache_path + "/modals/save_cancel_delete_buttons.mustache"

  , defaults : {
    preload_view : GGRC.mustache_path + "/dashboard/modal_preload.mustache"
    , content_view : GGRC.mustache_path + "/help/help_modal_content.mustache"
    , header_view : GGRC.mustache_path + "/modals/modal_header.mustache"
    , button_view : null
    , model : null    // model class to use when finding or creating new
    , instance : null // model instance to use instead of finding/creating (e.g. for update)
    , new_object_form : false
    , find_params : {}
  }

  , init : function() {
    this.defaults.button_view = this.BUTTON_VIEW_DONE;
  }

  , confirm : function(options, success, dismiss) {
    var $target = $('<div class="modal hide"></div>');
    $target
    .modal({ backdrop: "static" })
    .ggrc_controllers_modals(can.extend({
      new_object_form : false
      , button_view : GGRC.mustache_path + "/modals/confirm_buttons.mustache"
      , modal_confirm : "Confirm"
      , modal_description : "description"
      , modal_title : "Confirm"
      , content_view : GGRC.mustache_path + "/modals/confirm.mustache" 
    }, options))
    .on('click', 'a.btn[data-toggle=confirm]', function(e) {
      $target.modal('hide').remove();
      success && success();
    })
    .on('click.modal-form.close', '[data-dismiss="modal"]', function() {
      $target.modal('hide').remove();
      dismiss && dismiss();
    });
  }
}, {
  init : function() {
    if (!(this.options instanceof can.Observe)) {
      this.options = new can.Observe(this.options);
    }

    if(!this.element.find(".modal-body").length) {
      can.view(this.options.preload_view, {}, this.proxy("after_preload"));
    } else {
      this.after_preload()
    }
  }

  , after_preload : function(content) {
    var that = this;
    if (content) {
      this.element.html(content);
    }
    this.options.attr("$header", this.element.find(".modal-header"));
    this.options.attr("$content", this.element.find(".modal-body"));
    this.options.attr("$footer", this.element.find(".modal-footer"));
    this.on();
    this.fetch_all()
      .then(this.proxy("apply_object_params"))
      .then(function() { 
        // If the modal is closed early, the element no longer exists
        that.element && that.element.trigger('preload') 
      })
      .then(this.proxy("autocomplete"));
  }

  , apply_object_params : function() {
    var self = this;

    if (this.options.object_params)
      this.options.object_params.each(function(value, key) {
        self.set_value({ name: key, value: value });
      });
  }

  , "input[data-lookup] focus" : function(el, ev) {
    this.autocomplete(el);
  }

  , autocomplete : function(el) {
    var ctl = this;
    // Add autocomplete to the owner field
    var acs = ($(el) || this.element.find('input[data-lookup]')).map(function() {
      var $that = $(this);
      var prop = $that.attr("name").substr($that.attr("name").lastIndexOf(".") + 1);
      return $that.autocomplete({
        // Ensure that the input.change event still occurs
        change : function(event, ui) {
          if(!$(event.target).parents(document.body).length)
            console.log("FOO!");
          $(event.target).trigger("change");
        }

        // Search for the people based on the term
        , source : function(request, response) {
          var query = request.term || ''
            , that = this;

          if (query.indexOf('@') > -1)
            query = '"' + query + '"';

          ctl.bindXHRToButton(GGRC.Models.Search
          .search_for_types(
              request.term || '',
              [$that.data("lookup")],
              {
              // FIXME: Remove or figure out when this is necessary.
              //{
              //  __permission_type: 'create'
              //  , __permission_model: 'Object' + $that.data("lookup")
              })
          .then(function(search_result) {
            var objects = search_result.getResultsForType($that.data("lookup"))
              , queue = new RefreshQueue()
              ;

            // Retrieve full people data
            can.each(objects, function(object) {
              queue.enqueue(object);
            });
            queue.trigger().then(function(objs) {
              if(objs.length) {
                response(objs);
              } else {
                that._suggest( [] );
                that._trigger( "open" );
              }
            });
          }), $that, null, false);
        }
        , select : ctl.proxy("autocomplete_select", $that)
        , close : function() {
          //$that.val($that.attr("value"));
        }
      }).data('ui-autocomplete');
    });
    acs.each(function(i, ac) {
      ac._renderMenu = function(ul, items) {
        var model = CMS.Models[ac.element.data("lookup")] || GGRC.Models[ac.element.data("lookup")]
        can.view.render(GGRC.mustache_path + '/' + model.table_plural + '/autocomplete_result.mustache', items, function(frag) {
          $(ul).html(frag);
        });
      };
    });
  }

  , autocomplete_select : function(el, event, ui) {
    var original_event;
    if(ui.item) {
      var path = el.attr("name").split(".");
      path.pop();
      path = path.join(".");

      // Create a new list if one doesn't exist (for object owners)
      if (!this.options.instance.attr(path) && /\.\d+$/.test(path)) {
        var prop = path.split('.')[0];
        this.options.instance.attr(prop, new can.Observe.List());
      }

      this.options.instance.attr(path, ui.item.stub());
    } else {
      original_event = event;

      $(document.body).off(".autocomplete").one("modal:success.autocomplete", function(ev, new_obj) {
        el.data("ui-autocomplete").options.select(event, {item : new_obj});
      }).one("hidden", function() {
        setTimeout(function() {
          $(this).off(".autocomplete");
        }, 100);
      });
      while(original_event = original_event.originalEvent) {
        if(original_event.type === "keydown") {
          //This selection event was generated from a keydown, so click the add new link.
          el.data("ui-autocomplete").menu.active.find("a").click();
          break;
        }
      }
      return false;
    }
  }

  , fetch_templates : function(dfd) {
    var that = this;
    dfd = dfd ? dfd.then(function() { return that.options; }) : $.when(this.options);
    return $.when(
      can.view(this.options.content_view, dfd)
      , can.view(this.options.header_view, dfd)
      , can.view(this.options.button_view, dfd)
    ).done(this.proxy('draw'));
  }

  , fetch_data : function(params) {
    var that = this;
    var dfd;
    params = params || this.find_params();
    params = params && params.serialize ? params.serialize() : params;
    if (this.options.skip_refresh && this.options.instance) {
      return new $.Deferred().resolve(this.options.instance);
    }
    else if (this.options.instance) {
      dfd = this.options.instance.refresh();
    } else if (this.options.model) {
      dfd = this.options.new_object_form
          ? $.when(this.options.attr("instance", new this.options.model(params)))
          : this.options.model.findAll(params).then(function(data) {
            var h;
            if(data.length) {
              that.options.attr("instance", data[0]);
              return data[0].refresh(); //have to refresh (get ETag) to be editable.
            } else {
              that.options.attr("new_object_form", true);
              that.options.attr("instance", new that.options.model(params));
              return that.options.instance;
            }
          }).done(function() {
            that.on(); //listen to instance.
          });
    } else {
      this.options.attr("instance", new can.Observe(params));
      that.on();
      dfd = new $.Deferred().resolve(this.options.instance);
    }
    
    return dfd;
  }

  , fetch_all : function() {
    return this.fetch_templates(this.fetch_data(this.find_params()));
  }

  , find_params : function() {
    return this.options.find_params;
  }

  , draw : function(content, header, footer) {
    // Don't draw if this has been destroyed previously
    if (!this.element) {
      return;
    }

    can.isArray(content) && (content = content[0]);
    can.isArray(header) && (header = header[0]);
    can.isArray(footer) && (footer = footer[0]);

    header != null && this.options.$header.find("h2").html(header);
    content != null && this.options.$content.html(content).removeAttr("style");
    footer != null && this.options.$footer.html(footer);

    this.options.$content.find("input:first").focus();

    this.element.find('.wysihtml5').each(function() {
      $(this).cms_wysihtml5();
    });
    this.serialize_form();
  }

  , "input, textarea, select change" : function(el, ev) {
      this.set_value_from_element(el);
  }

<<<<<<< HEAD
  , "input:not([data-lookup]), textarea, select keyup" : function(el, ev) {
    this.set_value_from_element(el);
    ev.stopPropagation();
=======
  , "input:not([data-lookup]), textarea keyup" : function(el, ev) {
      if (el.prop('value').length == 0 || el.attr('value').length == 0) {
        this.set_value_from_element(el);
      }
>>>>>>> 135741ca
  }

  , serialize_form : function() {
      var $form = this.options.$content.find("form")
        , $elements = $form.find(":input")
        ;

      can.each($elements.toArray(), this.proxy("set_value_from_element"));
    }

  , set_value_from_element : function(el) {
      var $el = $(el)
        , name = $el.attr('name')
        , value = $el.val()
        , that = this;
        ;

      if ($el.is('select[multiple]'))
        value = value || [];
      if (name)
        this.set_value({ name: name, value: value });

      if($el.is("[data-also-set]")) {
        can.each($el.data("also-set").split(","), function(oname) {
          that.set_value({ name : oname, value : value});
        });
      }
    }

  , set_value: function(item) {
    // Don't set `_wysihtml5_mode` on the instances
    if (item.name === '_wysihtml5_mode')
      return;
    var instance = this.options.instance
      , that = this;
    if(!(instance instanceof this.options.model)) {
      instance = this.options.instance
               = new this.options.model(instance && instance.serialize ? instance.serialize() : instance);
    }
    var name = item.name.split(".")
      , $elem, value, model, $other;
    $elem = this.options.$content.find("[name='" + item.name + "']");
    model = $elem.attr("model");

    if (model) {
      if (item.value instanceof Array)
        value = can.map(item.value, function(id) {
          return CMS.Models.get_instance(model, id);
        });
      else
        value = CMS.Models.get_instance(model, item.value);
    } else if ($elem.is("[type=checkbox]")) {
      value = $elem.is(":checked");
    } else {
      value = item.value;
    }

    if ($elem.is("[null-if-empty]") && (!value || value.length === 0))
      value = null;

    if($elem.is("[data-binding]")) {
      can.each(can.makeArray($elem[0].options), function(opt) {
        instance.mark_for_deletion($elem.data("binding"), CMS.Models.get_instance(model, opt.value));
      });
      if(value.push) {
        can.each(value, can.proxy(instance, "mark_for_addition", $elem.data("binding")));
      } else {
        instance.mark_for_addition($elem.data("binding"), value);
      }
    }

    if(name.length > 1) {
      if(can.isArray(value)) {
        value = new can.Observe.List(can.map(value, function(v) { return new can.Observe({}).attr(name.slice(1).join("."), v); }));
      } else {

        if($elem.is("[data-lookup]")) {
          if(!value) {
            name.pop(); //set the owner to null, not the email
            value = null;
          } else {
            // Setting a "lookup field is handled in the autocomplete() method"
            return;
          }
        } else if(name[name.length - 1] === "date") {
          name.pop(); //date is a pseudoproperty of datetime objects
          if(!value) {
            value = null;
          } else {
            value = this.options.model.convert.date(value);
            $other = this.options.$content.find("[name='" + name.join(".") + ".time']");
            if($other.length) {
              value = moment(value).add(parseInt($other.val(), 10)).toDate();
            }
          }
        } else if(name[name.length - 1] === "time") {
          name.pop(); //time is a pseudoproperty of datetime objects
          value = moment.utc(this.options.instance.attr(name.join("."))).startOf("day").add(parseInt(value, 10)).toDate();
        } else {
          value = new can.Observe({}).attr(name.slice(1).join("."), value);
        }
      }
    }
    instance.attr(name[0], value && value.serialize ? value.serialize() : value);
  }

  , "[data-before], [data-after] change" : function(el, ev) {
    var start_date = el.datepicker('getDate');
    this.element.find("[name=" + el.data("before") + "]").datepicker().datepicker("option", "minDate", start_date);
    this.element.find("[name=" + el.data("after") + "]").datepicker().datepicker("option", "maxDate", start_date);
  }

  , "{$footer} a.btn[data-toggle='modal-submit'] click" : function(el, ev) {
    var that = this;

    // Normal saving process
    if (el.is(':not(.disabled)')) {
      var instance = this.options.instance
      , ajd;

      this.serialize_form();

      // Special case to handle context outside the form itself
      // - this avoids duplicated change events, and the API requires
      //   `context` to be present even if `null`, unlike other attributes
      if (!instance.context)
        instance.attr('context', { id: null });
      // FIXME: This should not depend on presence of `<model>.attributes`
      if (instance.isNew() && instance.constructor.attributes.owners &&
          !instance.owners) {
        // Do not add an owner to a private program. Ownership is managed
        // through role assignment for private programs.
        if (!(instance instanceof CMS.Models.Program) || !instance.private)
        {
          instance.attr('owners', [{ id: GGRC.current_user.id }]);
        }
      }

      ajd = instance.save().done(function(obj) {
        function finish() {
          that.element.trigger("modal:success", obj).modal_form("hide");
        };

        // If this was an Objective created directly from a Section, create a join
        var params = that.options.object_params;
        if (obj instanceof CMS.Models.Objective && params && params.section) {
          new CMS.Models.SectionObjective({
            objective: obj
            , section: CMS.Models.Section.findInCacheById(params.section.id)
            , context: { id: null }
          }).save().done(finish);
        }
        else {
          finish();
        }
      }).fail(function(xhr, status) {
        el.trigger("ajax:flash", { error : xhr.responseText });
      });
      this.bindXHRToButton(ajd, el, "Saving, please wait...");
    }
    // Queue a save if clicked after verifying the email address
    else if (this._email_check) {
      this._email_check.done(function(data) {
        if (data.length != null)
          data = data[0];
        if (data) {
          setTimeout(function() {
            delete that._email_check;
            el.trigger('click');
          }, 0);
        }
      });
    }
  }

  , " ajax:flash" : function(el, ev, mesg) {
    var that = this;
    this.options.$content.find(".flash").length || that.options.$content.prepend("<div class='flash'>");

    ev.stopPropagation();

    can.each(["success", "warning", "error", "progress"], function(type) {
      var tmpl;
      if(mesg[type]) {
        tmpl = '<div class="alert alert-'
        + type
        +'"><a href="#" class="close" data-dismiss="alert">&times;</a><span>'
        + mesg[type]
        + '</span></div>';
        that.options.$content.find(".flash").append(tmpl);
      }
    });
  }

  , "{instance} destroyed" : " hide"

  , " hide" : function(el, ev) {
      if (this.options.instance instanceof can.Model
          // Ensure that this modal was hidden and not a child modal
          && ev.target === this.element[0]
          && !this.options.skip_refresh
          && !this.options.instance.isNew()) {
        this.options.instance.refresh();
      }
    }

  , destroy : function() {
    if(this.options.model && this.options.model.cache) {
      delete this.options.model.cache[undefined];
    }
    this._super && this._super.apply(this, arguments);
  }
});

})(window.can, window.can.$);<|MERGE_RESOLUTION|>--- conflicted
+++ resolved
@@ -275,16 +275,11 @@
       this.set_value_from_element(el);
   }
 
-<<<<<<< HEAD
-  , "input:not([data-lookup]), textarea, select keyup" : function(el, ev) {
-    this.set_value_from_element(el);
-    ev.stopPropagation();
-=======
   , "input:not([data-lookup]), textarea keyup" : function(el, ev) {
       if (el.prop('value').length == 0 || el.attr('value').length == 0) {
         this.set_value_from_element(el);
-      }
->>>>>>> 135741ca
+        ev.stopPropagation();
+      }
   }
 
   , serialize_form : function() {
