/*!
    Copyright (C) 2015 Google Inc., authors, and contributors <see AUTHORS file>
    Licensed under http://www.apache.org/licenses/LICENSE-2.0 <see LICENSE file>
    Created By: swizec@reciprocitylabs.com
    Maintained By: swizec@reciprocitylabs.com
*/

can.Component.extend({
  tag: "assessment-generator-button",
  template: "{{{> /static/mustache/base_objects/generate_assessments_button.mustache}}}",
  scope: {
    audit: null
  },
  events: {
    'a click': function() {
      if (this.scope.loading) {
        return;
      }
      this._generate_assessments();
    },

    _generate_assessments: function(controls) {
      var assessments_list = this.scope.audit.get_binding("related_assessments").list,
          controls_list = this.scope.audit.get_binding("program_controls").list,
          assessments_dfd = this._refresh(assessments_list),
          controls_dfd = this._refresh(controls_list),
          ignore_controls, dfd, inner_dfd = new $.Deferred().resolve();

      dfd = $.when(assessments_dfd, controls_dfd).then(function (assessments, controls){
        // Preload related controls mapping on assessment objects
        var related_controls_dfd = $.when.apply($, can.map(assessments, function(assessment) {
          return assessment.refresh_all("related_controls");
        }));
        return $.when(assessments, controls, related_controls_dfd);
      }).then(function (assessments, controls) {
        ignore_controls = _.map(assessments, function(ca) {
          var control_id = ca.control && ca.control.id,
              related_controls = ca.get_mapping('related_controls');
          if (!control_id && related_controls.length) {
            control_id = _.exists(related_controls[0], 'instance.id');
          }
          return control_id;
        });

        return $.when.apply($, can.map(controls, function(control) {
          if (_.includes(ignore_controls, control.id)) {
            return;
          }
          // We are rewriting inner_dfd to make sure _generate calls are
          // daisy chained
          inner_dfd = this._generate(control, inner_dfd);
          return  inner_dfd;
        }.bind(this)));
      }.bind(this));
      this._enter_loading_state(dfd);
      dfd.always(this._notify.bind(this));
    },

    _refresh: function (bindings) {
      var refresh_queue = new RefreshQueue();
      can.each(bindings, function(binding) {
          refresh_queue.enqueue(binding.instance);
      });
      return refresh_queue.trigger();
    },

    _generate: function (control, dfd) {
      var assessment,
          index,
          title = control.title + ' assessment for ' + this.scope.audit.title,
          data = {
            audit: this.scope.audit,
            control: control.stub(),
            context: this.scope.audit.context,
            owners: [CMS.Models.Person.findInCacheById(GGRC.current_user.id)],
            test_plan: control.test_plan
          };
      return dfd.then(function() {
        return GGRC.Models.Search.counts_for_types(title, ['Assessment']);
      }).then(function (result) {
        index = result.getCountFor('Assessment') + 1;
        data.title = title + ' ' + index;
        return new CMS.Models.Assessment(data).save();
      }.bind(this));
    },

    _notify: function() {
      this._exit_loading_state();

      var assessments = arguments,
        count = _.filter(assessments, function(assessment) {
          return  !_.isNull(assessment) && !(assessment.state && assessment.state() === "rejected");
        }).length,
        errors = _.filter(assessments, function(assessment) {
          return assessment.state && assessment.state() === "rejected";
        }).length,
        msg;

      if (errors < 1) {
        if (count === 0) {
          msg = {
            success: "Every Control already has an Assessment!"
          };
        } else {
          msg = {
<<<<<<< HEAD
            success: "<span class='user-string'>" + count + "</span> Assessments successfully created."
=======
            success: count + " Control Assessments successfully created."
>>>>>>> bd410c14
          };
        }
      } else {
        msg = {
<<<<<<< HEAD
          error: "An error occured when creating Assessments."
=======
          error: "An error occurred when creating Control Assessments."
>>>>>>> bd410c14
        };
      }

      $(document.body).trigger("ajax:flash", msg);
    },

    _enter_loading_state: function (deferred) {
      var $i = this.element.find("a > i"),
          icon = $i.attr("class");

      $i.attr("class", "fa fa-spinner fa-pulse");
      $(document.body).trigger("ajax:flash",
                               {warning: "Generating Assessments"});

      this.scope.icon = icon;
      this.scope.loading = true;
      GGRC.delay_leaving_page_until(deferred);
    },

    _exit_loading_state: function () {
      this.element.find("a > i")
            .attr("class", this.scope.icon);

      this.scope.loading = false;
    }
  }
});<|MERGE_RESOLUTION|>--- conflicted
+++ resolved
@@ -103,20 +103,12 @@
           };
         } else {
           msg = {
-<<<<<<< HEAD
-            success: "<span class='user-string'>" + count + "</span> Assessments successfully created."
-=======
-            success: count + " Control Assessments successfully created."
->>>>>>> bd410c14
+            success: count + " Assessments successfully created."
           };
         }
       } else {
         msg = {
-<<<<<<< HEAD
-          error: "An error occured when creating Assessments."
-=======
-          error: "An error occurred when creating Control Assessments."
->>>>>>> bd410c14
+          error: "An error occurred when creating Assessments."
         };
       }
 
