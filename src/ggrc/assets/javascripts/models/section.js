--- conflicted
+++ resolved
@@ -58,6 +58,7 @@
     , section_objectives: "CMS.Models.SectionObjective.stubs"
     , objectives: "CMS.Models.Objective.stubs"
     , object_sections: "CMS.Models.ObjectSection.stubs"
+    , custom_attribute_values : "CMS.Models.CustomAttributeValue.stubs"
   }
 
   , init: function() {
@@ -86,31 +87,7 @@
   , destroy : "DELETE /api/sections/{id}"
   , is_custom_attributable: true
 
-<<<<<<< HEAD
-  , attributes : {
-      context : "CMS.Models.Context.stub"
-    , contact : "CMS.Models.Person.stub"
-    , owners : "CMS.Models.Person.stubs"
-    , modified_by : "CMS.Models.Person.stub"
-    , object_people : "CMS.Models.ObjectPerson.stubs"
-    , people : "CMS.Models.Person.stubs"
-    , object_documents : "CMS.Models.ObjectDocument.stubs"
-    , documents : "CMS.Models.Document.stubs"
-    , object_controls : "CMS.Models.ObjectControl.stubs"
-    , controls : "CMS.Models.Control.stubs"
-    , directive : "CMS.Models.get_stub"
-    , children : "CMS.Models.get_stubs"
-    , control_sections : "CMS.Models.ControlSection.stubs"
-    , directive_sections: "CMS.Models.DirectiveSection.stubs"
-    , directives: "CMS.Models.get_stubs"
-    , section_objectives : "CMS.Models.SectionObjective.stubs"
-    , objectives : "CMS.Models.Objective.stubs"
-    , object_sections : "CMS.Models.ObjectSection.stubs"
-    , custom_attribute_values : "CMS.Models.CustomAttributeValue.stubs"
-    }
-=======
   , attributes : {}
->>>>>>> bdad8095
 
   , init: function() {
     this._super.apply(this, arguments);
@@ -165,33 +142,8 @@
   , create: "POST /api/clauses"
   , update: "PUT /api/clauses/{id}"
   , destroy: "DELETE /api/clauses/{id}"
-<<<<<<< HEAD
   , is_custom_attributable: true
-  , attributes: {
-      context : "CMS.Models.Context.stub"
-    , contact: "CMS.Models.Person.stub"
-    , owners: "CMS.Models.Person.stubs"
-    , modified_by: "CMS.Models.Person.stub"
-    , object_people: "CMS.Models.ObjectPerson.stubs"
-    , people: "CMS.Models.Person.stubs"
-    , object_documents: "CMS.Models.ObjectDocument.stubs"
-    , documents: "CMS.Models.Document.stubs"
-    , object_controls: "CMS.Models.ObjectControl.stubs"
-    , controls: "CMS.Models.Control.stubs"
-    , directive: "CMS.Models.get_stub"
-    , children: "CMS.Models.get_stubs"
-    , control_sections: "CMS.Models.ControlSection.stubs"
-    , directive_sections: "CMS.Models.DirectiveSection.stubs"
-    , directives: "CMS.Models.get_stubs"
-    , section_objectives: "CMS.Models.SectionObjective.stubs"
-    , objectives: "CMS.Models.Objective.stubs"
-    , object_sections: "CMS.Models.ObjectSection.stubs"
-    , custom_attribute_values : "CMS.Models.CustomAttributeValue.stubs"
-  }
-=======
-
   , attributes: {}
->>>>>>> bdad8095
 
   , tree_view_options: {
       show_view: "/static/mustache/sections/tree.mustache"
