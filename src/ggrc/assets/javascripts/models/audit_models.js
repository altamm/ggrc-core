/*!
    Copyright (C) 2013 Google Inc., authors, and contributors <see AUTHORS file>
    Licensed under http://www.apache.org/licenses/LICENSE-2.0 <see LICENSE file>
    Created By: brad@reciprocitylabs.com
    Maintained By: brad@reciprocitylabs.com
*/

;(function(can) {

function update_program_authorizations(programs, person) {
  return $.when(
    programs[0],
    programs[0].get_binding("program_authorized_people").refresh_instances(),
    programs[0].get_binding("program_authorizations").refresh_instances(),
    CMS.Models.Role.findAll({ name : "ProgramReader" }),
    CMS.Models.Role.findAll({ name : "ProgramEditor" })
  ).then(function(program, people_bindings, auth_bindings, reader_roles, editor_roles) {
    // ignore readers.  Give users an editor role
    var reader_authorizations = [],
        delete_dfds,
        authorized_people = can.map(people_bindings, function(pb) {
          return pb.instance;
        }),
        editor_authorized_people = can.map(auth_bindings, function(ab) {
          if(~can.inArray(ab.instance.role.reify(), reader_roles)) {
            reader_authorizations.push(ab.instance);
          } else {
            return ab.instance.person.reify();
          }
        });

    if(Permission.is_allowed("create", "UserRole", program.context.id)
      && !~can.inArray(
        person.reify(),
        editor_authorized_people
    )) {
      delete_dfds = can.map(reader_authorizations, function(ra) {
        if(ra.person.reify() === person.reify()) {
          return ra.refresh().then(function() {
            return ra.destroy();
          });
        }
      });
      return $.when.apply($, delete_dfds).then(function() {
        return new CMS.Models.UserRole({
          person: person,
          role: editor_roles[0].stub(),
          context: program.context
        }).save();
      });
    }
  }).then(Permission.refresh());
}

function _comment_sort(a, b) {
  if (a.created_at < b.created_at) {
    return 1;
  } else if (a.created_at > b.created_at) {
    return -1;
  } else {
    return 0;
  }
}

can.Model.Cacheable("CMS.Models.Audit", {
  root_object : "audit"
  , root_collection : "audits"
  , category : "programs"
  , findAll : "GET /api/audits"
  , findOne : "GET /api/audits/{id}"
  , update : "PUT /api/audits/{id}"
  , destroy : "DELETE /api/audits/{id}"
  , create : "POST /api/audits"
  , mixins : ["contactable", "unique_title"]
  , is_custom_attributable: true
  , attributes : {
      context : "CMS.Models.Context.stub"
    , program: "CMS.Models.Program.stub"
    , requests : "CMS.Models.Request.stubs"
    , modified_by : "CMS.Models.Person.stub"
    , start_date : "date"
    , end_date : "date"
    , report_start_date : "date"
    , report_end_date : "date"
    , object_people : "CMS.Models.ObjectPerson.stubs"
    , people : "CMS.Models.Person.stubs"
    , audit_firm : "CMS.Models.OrgGroup.stub"
    , audit_objects : "CMS.Models.AuditObject.stubs"
    , custom_attribute_values : "CMS.Models.CustomAttributeValue.stubs"
  }
  , defaults : {
    status : "Draft",
    object_type: "ControlAssessment"
  }
  , obj_nav_options: {
    show_all_tabs: true,
  }
  , tree_view_options : {
    header_view : GGRC.mustache_path + "/audits/tree_header.mustache"
    , attr_list : [
      {attr_title: 'Title', attr_name: 'title'},
      {attr_title: 'Audit Lead', attr_name: 'audit_lead', attr_sort_field: 'contact.name|email'},
      {attr_title: 'Code', attr_name: 'slug'},
      {attr_title: 'Status', attr_name: 'status'},
      {attr_title: 'Last Updated', attr_name: 'updated_at'},
      {attr_title: 'Start Date', attr_name: 'start_date'},
      {attr_title: 'End Date', attr_name: 'end_date'},
      {attr_title: 'Report Period', attr_name: 'report_period', attr_sort_field: 'report_end_date'},
      {attr_title: 'Audit Firm', attr_name: 'audit_firm'}
    ]
    , draw_children : true
    , child_options : [{
      model : "Request"
      , mapping: "requests"
      , allow_creating : true
      , parent_find_param : "audit.id"
    },
    {
      model : "Request"
      , mapping: "related_owned_requests"
      , allow_creating : true
      , parent_find_param : "audit.id"
    },
    {
      model : "Response"
      , mapping: "related_owned_responses"
      , allow_creating : false
      , parent_find_param : "audit.id"
    },
    {
      model : "Request"
      , mapping: "related_mapped_requests"
      , allow_creating : false
      , parent_find_param : "audit.id"
    },
    {
      model : "Response"
      , mapping: "related_mapped_responses"
      , allow_creating : false
      , parent_find_param : "audit.id"
    }]
  }
  , init : function() {
    this._super && this._super.apply(this, arguments);
    this.validatePresenceOf("program");
    this.validatePresenceOf("contact");
    this.validateNonBlank("title");
    this.validate(["_transient.audit_firm", "audit_firm"], function (newVal, prop) {
      var audit_firm = this.attr("audit_firm"),
          transient_audit_firm = this.attr("_transient.audit_firm");

      if (!audit_firm && transient_audit_firm) {
        if (_.isObject(transient_audit_firm) && (audit_firm.reify().title !== transient_audit_firm.reify().title)
          || (transient_audit_firm !== "" && transient_audit_firm != null && audit_firm != null && transient_audit_firm !== audit_firm.reify().title)) {
            return "No valid org group selected for firm";
        }
      }
    });
    // Preload auditor role:
    CMS.Models.Role.findAll({name__in: "Auditor"});
  }
}, {
  object_model: can.compute(function() {
    return CMS.Models[this.attr("object_type")];
  }),
  save : function() {

    var that = this;
    // Make sure the context is always set to the parent program
    if (!this.context || !this.context.id) {
      this.attr('context', this.program.reify().context);
    }


    return this._super.apply(this, arguments);
  },
  after_save: function() {
    var dfd;

    dfd = $.when(
      new RefreshQueue().enqueue(this.program.reify()).trigger(),
      this.contact
    ).then(update_program_authorizations);
    GGRC.delay_leaving_page_until(dfd);
  },
  findAuditors : function(return_list) {
    // If return_list is true, use findAuditors in the
    //  classical way, where the exact state of the list
    //  isn't needed immeidately (as in a Mustache helper);
    //  if false, return a deferred that resolves to the list
    //  when the list is fully ready, for cases like permission
    //  checks for other modules.
    var loader = this.get_binding('authorizations'),
      auditors_list = new can.List(),
      dfds = []
      ;

    if (return_list) {
      $.map(loader.list, function(binding) {
        // FIXME: This works for now, but is sad.
        if (!binding.instance.selfLink) {
          return;
        }
        var role = binding.instance.role.reify();
        function checkRole() {
          if (role.attr('name') === 'Auditor') {
            auditors_list.push({
              person: binding.instance.person.reify()
              , binding: binding.instance
            });
          }
        }
        if (role.selfLink) {
          checkRole();
        } else {
          role.refresh().then(checkRole);
        }
      });
      return auditors_list;
    }
    return loader.refresh_instances().then(function() {
      $.map(loader.list, function (binding) {
        // FIXME: This works for now, but is sad.
        dfds.push(new $.Deferred(function(dfd) {
          if (!binding.instance.selfLink) {
            binding.instance.refresh().then(function() {
              dfd.resolve(binding.instance);
            });
          } else {
            dfd.resolve(binding.instance);
          }
        }).then(function(instance) {
          var role = instance.role.reify();
          function checkRole() {
            if (role.attr('name') === 'Auditor') {
              auditors_list.push({
                person: instance.person.reify()
                , binding: instance
              });
            }
          }
          if (role.selfLink) {
            checkRole();
          } else {
            return role.refresh().then(checkRole);
          }
        }));
      });
      return $.when.apply($, dfds).then(function() {
        return auditors_list;
      });
    });
  },
  get_filter_vals: function(){
    var filter_vals = can.Model.Cacheable.prototype.get_filter_vals,
        mappings = jQuery.extend({}, this.class.filter_mappings, {
          'code': 'slug',
          'audit lead': 'assignee',
          'state': 'status'
        }),
        keys = this.class.filter_keys.concat([
          'state', 'code', 'audit lead'
        ]),
        vals = filter_vals.apply(this, [keys, mappings]);

    try {
      if (this.contact){
        vals['assignee'] = filter_vals.apply(this.contact.reify(), [['email', 'name']]);
      }
    } catch (e) {}

    return vals;
  }
});

can.Model.Mixin("requestorable", {
  before_create : function() {
    if(!this.requestor) {
      this.attr('requestor', { id: GGRC.current_user.id, type : "Person" });
    }
  }
  , form_preload : function(new_object_form) {
    if(new_object_form) {
      if(!this.requestor) {
        this.attr('requestor', { id: GGRC.current_user.id, type : "Person" });
      }
    }
  }
});

can.Model.Cacheable("CMS.Models.Comment", {
    root_object : "comment",
    root_collection : "comments",
    findOne : "GET /api/comments/{id}",
    findAll : "GET /api/comments",
    update : "PUT /api/comments/{id}",
    destroy : "DELETE /api/comments/{id}",
    create : "POST /api/comments",
    mixins : [],
    attributes : {
      context : "CMS.Models.Context.stub",
      modified_by : "CMS.Models.Person.stub",
    },
    init : function() {
      this._super && this._super.apply(this, arguments);
      this.validatePresenceOf("description");
    }
    , info_pane_options: {
      documents: {
        model: CMS.Models.Document,
        mapping: "documents_and_urls",
        show_view: GGRC.mustache_path + "/base_templates/attachment.mustache",
        sort_function: _comment_sort,
      },
      urls: {
        model: CMS.Models.Document,
        mapping: "urls",
        show_view: GGRC.mustache_path + "/base_templates/urls.mustache",
      }
    }
  }, {
    form_preload : function(new_object_form) {
      var page_instance = GGRC.page_instance();
      this.attr("comment", page_instance);
    }
});

can.Model.Cacheable("CMS.Models.Request", {
  root_object : "request",
  filter_keys : ["assignee", "audit", "code", "company", "control",
                 "due date", "due", "name", "notes", "request",
                 "requested on", "status", "test", "title", "request_type",
                 "type", "request type", "due_on", "request_object",
                 "request object", "request title"
  ],
  filter_mappings: {
    "type": "request_type",
    "request title": "title",
    "request description": "description",
    "request type": "request_type",
  },
  root_collection : "requests"
  , findAll: "GET /api/requests"
  , findOne : "GET /api/requests/{id}"
  , create : "POST /api/requests"
  , update : "PUT /api/requests/{id}"
  , destroy : "DELETE /api/requests/{id}"
  , mixins : ["unique_title"]
  , is_custom_attributable: true
  , attributes : {
      context : "CMS.Models.Context.stub"
    , assignee : "CMS.Models.Person.stub"
    , requested_on : "date"
    , due_on : "date"
    , documents : "CMS.Models.Document.stubs"
    , audit : "CMS.Models.Audit.stub"
    , custom_attribute_values : "CMS.Models.CustomAttributeValue.stubs"
  }
  , defaults : {
    status: "Unstarted",
    requested_on: moment().toDate(),
    due_on: GGRC.Utils.firstWorkingDay(moment().add(1, "weeks"))
  }
  , info_pane_options: {
    mapped_objects: {
      model: can.Model.Cacheable,
      mapping: "info_related_objects",
      show_view: GGRC.mustache_path + "/requests/subtree.mustache",
    },
    evidence: {
      model: CMS.Models.Document,
      mapping: "all_documents",
      show_view: GGRC.mustache_path + "/base_templates/attachment.mustache",
      sort_function: _comment_sort,
    },
    comments: {
      model: can.Model.Cacheable,
      mapping: "comments",
      show_view: GGRC.mustache_path + "/base_templates/comment_subtree.mustache",
      sort_function: _comment_sort,
    },
    urls: {
      model: CMS.Models.Document,
      mapping: "all_urls",
      show_view: GGRC.mustache_path + "/base_templates/urls.mustache",
    },
  }
  , tree_view_options : {
    show_view : GGRC.mustache_path + "/requests/tree.mustache"
    , header_view : GGRC.mustache_path + "/requests/tree_header.mustache"
    , footer_view : GGRC.mustache_path + "/requests/tree_footer.mustache"
    , add_item_view : GGRC.mustache_path + "/requests/tree_add_item.mustache"
    , attr_list : [
      {attr_title: 'Title', attr_name: 'title'},
      {attr_title: 'Status', attr_name: 'status'},
      {attr_title: 'Last Updated', attr_name: 'updated_at'},
      {attr_title: 'Request Date', attr_name: 'requested_on', attr_sort_field: 'report_start_date'},
      {attr_title: 'Due Date', attr_name: 'due_on', attr_sort_field: 'due_on'},
      {attr_title: 'Request Type', attr_name: 'request_type'},
      {attr_title: 'Code', attr_name: 'slug'},
      {attr_title: 'Audit', attr_name: 'audit'},
    ]
    , display_attr_names : ['title', 'assignee', 'due_on', 'status', 'request_type']
    , mandatory_attr_names : ['title']
    , draw_children : true
    , child_options: [{
      model : can.Model.Cacheable,
      mapping: "info_related_objects",
      allow_creating : true,
    }]
  }
  , init : function() {
    this._super.apply(this, arguments);
    this.validateNonBlank("title");
    this.validateNonBlank("due_on");
    this.validateNonBlank("requested_on");
    this.validatePresenceOf("validate_assignee");
    this.validatePresenceOf("validate_requester");
    this.validatePresenceOf("audit");

    this.validate(["requested_on", "due_on"], function (newVal, prop) {
      var dates_are_valid;

      if (this.requested_on && this.due_on) {
        dates_are_valid = this.due_on >= this.requested_on;
      }

      if (!dates_are_valid) {
        return "Requested and/or Due date is invalid";
      }
    });

    this.validate(["validate_assignee", "validate_requester"], function (newVal, prop) {
      if (!this.validate_assignee) {
        return "You need to specify at least one assignee";
      }
      if (!this.validate_requester) {
        return "You need to specify at least one requester";
      }
    });

    if (this === CMS.Models.Request) {
      this.bind("created", function (ev, instance) {
        if (instance.constructor === CMS.Models.Request) {
          instance.audit.reify().refresh();
        }
      });
    }
  }
}, {
  init : function() {
    this._super && this._super.apply(this, arguments);
  }

  , display_name : function() {
      var desc = this.description
        , max_len = 20;
      out_name = desc;
      // Truncate if greater than max_len chars
      if (desc.length > max_len) {
        out_name = desc.slice(0, max_len) + " ...";
      }
      return 'Request "' + out_name + '"';
    }
  , form_preload : function(new_object_form) {
<<<<<<< HEAD
    var audit, that = this;
=======
    var audit,
        that = this,
        assignees = {},
        current_user = CMS.Models.get_instance(GGRC.current_user),
        contact;
>>>>>>> 63147e9e

    if (new_object_form) {
      // Current user should be Requester
      assignees[current_user.email] = "Requester";

      if (GGRC.page_model.type == "Audit") {
        this.attr("audit", { id: GGRC.page_model.id, type: "Audit" });
      }
<<<<<<< HEAD
      this.mark_for_addition("related_objects_as_destination", CMS.Models.get_instance(GGRC.current_user), {
        attrs: {
          "AssigneeType": "Requester",
        }
      });
=======

>>>>>>> 63147e9e
      if (this.audit) {
        audit = this.audit.reify();

        // Audit leads should be default assignees
        (audit.selfLink ? $.when(audit) : audit.refresh())
        .then(function(audit) {
          contact = audit.contact.reify();

          if (assignees[contact.email]) {
            assignees[contact.email] += ",Assignee"
          } else {
            assignees[contact.email] = "Assignee";
          }
        }.bind(this));

        // Audit auditors should be default verifiers
        $.when(audit.findAuditors()).then(function(auditors) {
          auditors.each(function(elem){
            elem.each(function(obj){
              if (obj.type == "Person") {
                if (assignees[obj.email]) {
                  assignees[obj.email] += ",Verifier"
                } else {
                  assignees[obj.email] = "Verifier"
                }
              }
            });
          });
        });
      }

      // Assign assignee roles
      can.each(assignees, function(value, key) {
        var person = CMS.Models.Person.findInCacheByEmail(key);
        that.mark_for_addition("related_objects_as_destination", person, {
          attrs: {
            "AssigneeType": value,
          }
        });
      });
    } // /new_object_form
  }
  , get_filter_vals: function () {
    var filter_vals = can.Model.Cacheable.prototype.get_filter_vals,
        mappings = $.extend({}, this.class.filter_mappings, {
          "title": "title",
          "description": "description",
          "state": "status",
          "due date": "due_on",
          "due": "due_on"
        }),
        keys, vals;

    keys = _.union(this.class.filter_keys, ["state"], _.keys(mappings));
    vals = filter_vals.call(this, keys, mappings);
    try {
      vals["due_on"] = moment(this["due_on"]).format("YYYY-MM-DD");
      vals["due"] = vals["due date"] = vals["due_on"];
      if (this.assignee) {
        vals["assignee"] = filter_vals.apply(this.assignee.reify(), []);
      }
    } catch (e) {}

    return vals;
  },
  save: function() {
      // Make sure the context is always set to the parent audit
      if (!this.context || !this.context.id) {
        this.attr('context', this.audit.reify().context);
      }
      return this._super.apply(this, arguments);
  },
  _refresh: function (bindings) {
    var refresh_queue = new RefreshQueue();
    can.each(bindings, function(binding) {
      refresh_queue.enqueue(binding.instance);
    });
    return refresh_queue.trigger();
  }
});

can.Model.Cacheable("CMS.Models.Response", {
  root_object : "response"
  , root_collection : "responses"
  , subclasses : []
  , init : function() {
    this._super && this._super.apply(this, arguments);

    function refresh_request(ev, instance) {
      if(instance instanceof CMS.Models.Response) {
        instance.request.reify().refresh();
      }
    }
    this.cache = {};
    if(this !== CMS.Models.Response) {
      CMS.Models.Response.subclasses.push(this);
    } else {
      this.bind("created", refresh_request);
      this.bind("destroyed", refresh_request);
    }

    this.validateNonBlank("description");
    this.validatePresenceOf("contact");
  }
  , create : "POST /api/responses"
  , update : "PUT /api/responses/{id}"

  , findAll : "GET /api/responses"
  , findOne : "GET /api/responses/{id}"
  , destroy : "DELETE /api/responses/{id}"
  , model : function(params) {
    var found = false;
    if (this.shortName !== 'Response')
      return this._super(params);
    if (!params
        || (params instanceof CMS.Models.Response
            && params.constructor !== CMS.Models.Response
       ))
      return params;
    params = this.object_from_resource(params);
    if (!params.selfLink) {
      if (params.type && params.type !== 'Response')
        return CMS.Models[params.type].model(params);
    } else {
      can.each(this.subclasses, function(m) {
        if(m.root_object === params.response_type + "_response") {
          params = m.model(params);
          found = true;
          return false;
        } else if(m.root_object in params) {
          params = m.model(m.object_from_resource(params));
          found = true;
          return false;
        }
      });
    }
    if(found) {
      return params;
    } else {
      console.debug("Invalid Response:", params);
    }
  }

  , attributes : {
      context : "CMS.Models.Context.stub"
    , object_documents : "CMS.Models.ObjectDocument.stubs"
    , documents : "CMS.Models.Document.stubs"
    , population_worksheet : "CMS.Models.Document.stub"
    , sample_worksheet : "CMS.Models.Document.stub"
    , sample_evidence : "CMS.Models.Document.stub"
    , object_people : "CMS.Models.ObjectPerson.stubs"
    , people : "CMS.Models.Person.stubs"
    , meetings : "CMS.Models.Meeting.stubs"
    , request : "CMS.Models.Request.stub"
    , related_sources : "CMS.Models.Relationship.stubs"
    , related_destinations : "CMS.Models.Relationship.stubs"
    , controls : "CMS.Models.Control.stubs"
    , contact : "CMS.Models.Person.stub"
  }
  , defaults : {
    status : "Assigned"
  }
  , tree_view_options : {
    show_view : GGRC.mustache_path + "/responses/tree.mustache"
    , add_item_view : GGRC.mustache_path + "/responses/tree_add_item.mustache"
    , draw_children : true
    , child_options : [{
      //0: mapped objects
      mapping : "business_objects"
      , model : can.Model.Cacheable
      , show_view : GGRC.mustache_path + "/base_objects/tree.mustache"
      , footer_view : GGRC.mustache_path + "/base_objects/tree_footer.mustache"
      , add_item_view : GGRC.mustache_path + "/base_objects/tree_add_item.mustache"
      , allow_mapping : false
      , allow_creating: false
      , exclude_option_types : function() {
        var types = {
          "DocumentationResponse" : "Document"
          , "InterviewResponse" : "Person"
        };
        return types[this.parent_instance.constructor.shortName] || "";
      }
    }, {
      //1: Document Evidence
      model : "Document"
      , mapping : "documents"
      , show_view : GGRC.mustache_path + "/documents/pbc_tree.mustache"
      , allow_mapping: false
      , allow_creating: false
    }, {
      //3: Meeting participants
      model : "Person"
      , mapping : "people"
      , show_view : GGRC.mustache_path + "/people/tree.mustache"
      , footer_view : GGRC.mustache_path + "/people/tree_footer.mustache"
      , add_item_view : GGRC.mustache_path + "/people/tree_add_item.mustache"
      , allow_mapping: false
      , allow_creating: false
    }, {
      //2: Meetings
      model : "Meeting"
      , mapping : "meetings"
      , show_view : GGRC.mustache_path + "/meetings/tree.mustache"
      , footer_view : GGRC.mustache_path + "/meetings/tree_footer.mustache"
      , add_item_view : GGRC.mustache_path + "/meeting/tree_add_item.mustache"
      , allow_mapping: false
      , allow_creating: false
    }]
  }
}, {
    display_name : function() {
      var desc = this.description
        , max_len = 20
        , out_name = desc;
      // Truncate if greater than max_len chars
      if (desc.length > max_len) {
        out_name = desc.slice(0, max_len) + " ...";
      }
      return 'Response "' + out_name + '"';
    }
  , before_create : function() {
    if(!this.contact) {
      this.attr("contact", this.request.reify().assignee);
    }
  }
  , form_preload : function(new_object_form) {
    if(new_object_form && !this.contact) {
      if (!this.request) {
        this.bind("request", function (ev, request) {
          if (request && request.reify) {
            this.attr('contact', request.reify().assignee);
          }
        });
      } else {
        this.attr('contact', this.request.reify().assignee);
      }
    }
  }

});

CMS.Models.Response("CMS.Models.DocumentationResponse", {
  root_object : "documentation_response"
  , root_collection : "documentation_responses"
  , create : "POST /api/documentation_responses"
  , update : "PUT /api/documentation_responses/{id}"
  , findAll : "GET /api/documentation_responses"
  , findOne : "GET /api/documentation_responses/{id}"
  , destroy : "DELETE /api/documentation_responses/{id}"
  , attributes : {}
  , init : function() {
    this._super && this._super.apply(this, arguments);
    can.extend(this.attributes, CMS.Models.Response.attributes);
    this.cache = CMS.Models.Response.cache;
  }
  , process_args : function(args, names) {
    var params = this._super(args, names);
    params[this.root_object].response_type = "documentation";
    return params;
  }
}, {});

CMS.Models.Response("CMS.Models.InterviewResponse", {
  root_object : "interview_response"
  , root_collection : "interview_responses"
  , create : "POST /api/interview_responses"
  , update : "PUT /api/interview_responses/{id}"
  , findAll : "GET /api/interview_responses"
  , findOne : "GET /api/interview_responses/{id}"
  , destroy : "DELETE /api/interview_responses/{id}"
  , attributes : {}
  , init : function() {
    this._super && this._super.apply(this, arguments);
    can.extend(this.attributes, CMS.Models.Response.attributes);
    this.cache = CMS.Models.Response.cache;
  }
  , process_args : function(args, names) {
    var params = this._super(args, names);
    params[this.root_object].response_type = "interview";
    return params;
  }
}, {
  save : function() {
    var that = this;
    if(this.isNew()) {
      var audit = this.request.reify().audit.reify()
        , auditors_dfd = audit.findAuditors();

      return auditors_dfd.then(function(auditors) {
        if(auditors.length > 0){
          that.mark_for_addition("people", auditors[0].person);
        }
        that.mark_for_addition("people", that.contact);
        return that._super.apply(that, arguments);
      });
    } else {
      return this._super.apply(this, arguments);
    }
  }
});

CMS.Models.Response("CMS.Models.PopulationSampleResponse", {
  root_object : "population_sample_response"
  , root_collection : "population_sample_responses"
  , create : "POST /api/population_sample_responses"
  , update : "PUT /api/population_sample_responses/{id}"
  , findAll : "GET /api/population_sample_responses"
  , findOne : "GET /api/population_sample_responses/{id}"
  , destroy : "DELETE /api/population_sample_responses/{id}"
  , attributes : {}
  , init : function() {
    this._super && this._super.apply(this, arguments);
    can.extend(this.attributes, CMS.Models.Response.attributes);
    this.cache = CMS.Models.Response.cache;
  }
  , process_args : function(args, names) {
    var params = this._super(args, names);
    params[this.root_object].response_type = "population sample";
    return params;
  }
}, {});

can.Model.Cacheable("CMS.Models.Meeting", {
  root_collection : "meetings"
  , root_object : "meeting"
  , findAll : "GET /api/meetings"
  , create : "POST /api/meetings"
  , update : "PUT /api/meetings/{id}"
  , destroy : "DELETE /api/meetings/{id}"
  , attributes : {
      context : "CMS.Models.Context.stub"
    , response : "CMS.Models.Response.stub"
    , people : "CMS.Models.Person.stubs"
    , object_people : "CMS.Models.ObjectPerson.stubs"
    , start_at : "datetime"
    , end_at : "datetime"
  }
  , defaults : {}
  , init : function() {
    this._super && this._super.apply(this, arguments);
    this.validateNonBlank("title");
    this.validateNonBlank("start_at");
    this.validateNonBlank("end_at");
  }
}, {
  init : function () {
      this._super && this._super.apply(this, arguments);
      this.each(function (value, name) {
        if (value === null) {
          this.removeAttr(name);
        }
      }.bind(this));
      this.bind("change", function () {
        if (typeof this.response !== "undefined" && !this._preloaded_people) {
          this._preloaded_people = true;
          _.map(this.response.reify().people, function (person) {
            this.mark_for_addition("people", person);
          }.bind(this));
        }
      }.bind(this));
  }

});

can.Model.Cacheable("CMS.Models.ControlAssessment", {
  root_object : "control_assessment",
  root_collection : "control_assessments",
  findOne : "GET /api/control_assessments/{id}",
  findAll : "GET /api/control_assessments",
  update : "PUT /api/control_assessments/{id}",
  destroy : "DELETE /api/control_assessments/{id}",
  create : "POST /api/control_assessments",
  mixins : ["ownable", "contactable", "unique_title"],
  is_custom_attributable: true,
  attributes : {
    control : "CMS.Models.Control.stub",
    context : "CMS.Models.Context.stub",
    modified_by : "CMS.Models.Person.stub",
    custom_attribute_values : "CMS.Models.CustomAttributeValue.stubs",
    start_date: "date",
    end_date: "date"
  },
  filter_keys : ["operationally", "operational", "design"
  ],
  filter_mappings: {
    "operational": "operationally"
  },
  tree_view_options : {
    add_item_view: GGRC.mustache_path + "/base_objects/tree_add_item.mustache",
    attr_list : can.Model.Cacheable.attr_list.concat([
        {attr_title: 'Conclusion: Design', attr_name: 'design'},
        {attr_title: 'Conclusion: Operation', attr_name: 'operationally'}
    ])
  },
  init: function () {
    this._super && this._super.apply(this, arguments);
    this.validatePresenceOf("control");
    this.validatePresenceOf("audit");
    this.validateNonBlank("title");
  }
}, {
  form_preload: function (new_object_form) {
    var page_instance = GGRC.page_instance();
    if (new_object_form && page_instance && page_instance.type === "Audit") {
      if (!this.audit) {
        this.attr("audit", page_instance);
        this.mark_for_addition("related_objects_as_destination", page_instance.program);
      }
    }
  }
});

})(this.can);<|MERGE_RESOLUTION|>--- conflicted
+++ resolved
@@ -463,15 +463,11 @@
       return 'Request "' + out_name + '"';
     }
   , form_preload : function(new_object_form) {
-<<<<<<< HEAD
-    var audit, that = this;
-=======
     var audit,
         that = this,
         assignees = {},
         current_user = CMS.Models.get_instance(GGRC.current_user),
         contact;
->>>>>>> 63147e9e
 
     if (new_object_form) {
       // Current user should be Requester
@@ -480,15 +476,7 @@
       if (GGRC.page_model.type == "Audit") {
         this.attr("audit", { id: GGRC.page_model.id, type: "Audit" });
       }
-<<<<<<< HEAD
-      this.mark_for_addition("related_objects_as_destination", CMS.Models.get_instance(GGRC.current_user), {
-        attrs: {
-          "AssigneeType": "Requester",
-        }
-      });
-=======
-
->>>>>>> 63147e9e
+
       if (this.audit) {
         audit = this.audit.reify();
 
