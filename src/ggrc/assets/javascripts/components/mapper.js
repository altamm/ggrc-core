/*!
    Copyright (C) 2015 Google Inc., authors, and contributors <see AUTHORS file>
    Licensed under http://www.apache.org/licenses/LICENSE-2.0 <see LICENSE file>
    Created By: ivan@reciprocitylabs.com
    Maintained By: ivan@reciprocitylabs.com
*/

(function(can, $) {
  "use strict";
  var MapperModel = can.Map({
      type: "AllObject", // We set default as All Object
      contact: {},
      deferred: "@",
      deferred_to: "@",
      term: "",
      object: "",
      model: {},
      bindings: {},
      is_loading: false,
      is_saving: false,
      all_selected: false,
      search_only: false,
      join_object_id: "",
      selected: new can.List(),
      entries: new can.List(),
      options: new can.List(),
      relevant: new can.List(),
      get_instance: can.compute(function () {
        return CMS.Models.get_instance(this.attr("object"), this.attr("join_object_id"));
      }),
      get_binding_name: function (instance, plural) {
        return (instance.has_binding(plural) ? "" : "related_") + plural;
      },
      model_from_type: function (type) {
        var types = _.reduce(_.values(this.types()), function (memo, val) {
          if (val.items) {
            return memo.concat(val.items);
          }
          return memo;
        }, []);
        return _.findWhere(types, {value: type});
      },
      get_forbidden: function (type) {
        var forbidden = {
          "Program": ["Audit"],
          "Audit": ["Request", "ControlAssessment"],
          "ControlAssessment": ["Audit", "Control"]
        };
        return forbidden[type] ? forbidden[type] : [];
      },
      types: can.compute(function () {
        var selector_list,
            canonical = GGRC.Mappings.get_canonical_mappings_for(this.object),
            list = GGRC.tree_view.base_widgets_by_type[this.object],
            forbidden = this.get_forbidden(this.object),
            groups = {
              "all_objects": {
                name: "All Objects",
                value: "AllObject",
                plural: "allobjects",
                table_plural: "allobjects",
                singular: "AllObject",
                models: []
              },
              "entities": {
                name: "People/Groups",
                items: []
              },
              "business": {
                name: "Assets/Business",
                items: []
              },
              "governance": {
                name: "Governance",
                items: []
              }
            };

        selector_list = _.intersection(_.keys(canonical), list);
        can.each(selector_list, function (model_name) {
          if (!model_name || !CMS.Models[model_name] || ~forbidden.indexOf(model_name)) {
            return;
          }
          var cms_model = CMS.Models[model_name],
              group = !groups[cms_model.category] ? "governance" : cms_model.category;

          groups[group]["items"].push({
            name: cms_model.title_plural,
            value: cms_model.shortName,
            singular: cms_model.shortName,
            plural: cms_model.title_plural.toLowerCase().replace(/\s+/, "_"),
            table_plural: cms_model.table_plural,
            title_singular: cms_model.title_singular,
            isSelected: cms_model.shortName === this.type
          });
          groups["all_objects"]["models"].push(cms_model.shortName);
        }, this);
        return groups;
      })
    });

  can.Component.extend({
    tag: "modal-mapper",
    template: can.view(GGRC.mustache_path + "/modals/mapper/base.mustache"),
    scope: function (attrs, parentScope, el) {
      var $el = $(el),
          data = {},
          id = +$el.attr("join-object-id"),
          object = $el.attr("object"),
          type = $el.attr("type"),
          tree_view = GGRC.tree_view.sub_tree_for[object];

      if ($el.attr("search-only")) {
        data["search_only"] =  /true/i.test($el.attr("search-only"));
      }
      if (object) {
        data["object"] = object;
      }
      if (!data["search_only"]) {
        if (id === GGRC.page_instance().id || !tree_view) {
          data["type"] = CMS.Models[type] ? type : "AllObject";
        } else {
          data["type"] = tree_view.display_list[0];
        }
      }
      data["join_object_id"] = id || GGRC.page_instance().id;
      return {
        mapper: new MapperModel(data)
      };
    },
    events: {
      "inserted": function () {
        this.setModel();
        this.setBinding();
      },
      "deferredSave": function () {
        var data = {
              multi_map: true,
              arr: _.compact(_.map(this.scope.attr("mapper.selected"), function (desination) {
                    var isAllowed = GGRC.Utils.allowed_to_map(this.scope.attr("mapper.object"), desination),
                        inst = _.find(this.scope.attr("mapper.entries"), function (entry) {
                          return entry.instance.id === desination.id;
                        });
                    if (inst && isAllowed) {
                      return inst.instance;
                    }
                  }.bind(this)))
            };
        this.scope.attr("deferred_to").controller.element.trigger("defer:add", [data, {map_and_save: true}]);
        // TODO: Find proper way to dismiss the modal
        this.element.find(".modal-dismiss").trigger("click");
      },
      ".add-button .btn modal:added": "addNew",
      ".add-button .btn modal:success": "addNew",
      "addNew": function (el, ev, model) {
        var entries = this.scope.attr("mapper.entries"),
            len = entries.length,
            get_binding_name = this.scope.attr("mapper").get_binding_name,
            binding, mapping, selected, item;

        if (!len) {
          selected = this.scope.attr("mapper.get_instance");
          binding = selected.get_binding(get_binding_name(selected, model.constructor.table_plural));
          mapping = [];
        } else {
          binding = entries[0].binding;
          mapping = entries[0].mapping;
        }
        item = new GGRC.ListLoaders.MappingResult(model, mapping, binding);

        item.append = true;
        entries.unshift(item);
      },
      ".modal-footer .btn-map click": function (el, ev) {
        ev.preventDefault();
        if (el.hasClass("disabled")) {
          return;
        }
        // TODO: Figure out nicer / proper way to handle deferred save
        if (this.scope.attr("deferred")) {
          return this.deferredSave();
        }

        var type = this.scope.attr("mapper.type"),
            object = this.scope.attr("mapper.object"),
            isAllObject = type === "AllObject",
            instance = CMS.Models[object].findInCacheById(this.scope.attr("mapper.join_object_id")),
            mapping, Model, data = {}, defer = [],
            que = new RefreshQueue();

        this.scope.attr("mapper.is_saving", true);
        que.enqueue(instance).trigger().done(function (inst) {
          data["context"] = null;
          _.each(this.scope.attr("mapper.selected"), function (desination) {
            var modelInstance,
                isMapped = GGRC.Utils.is_mapped(instance, desination),
                isAllowed = GGRC.Utils.allowed_to_map(instance, desination);

            if (isMapped || !isAllowed) {
              return;
            }
            mapping = GGRC.Mappings.get_canonical_mapping(object, isAllObject ? desination.type : type);
            Model = CMS.Models[mapping.model_name];
            data[mapping.object_attr] = {
              href: instance.href,
              type: instance.type,
              id: instance.id
            };
            data[mapping.option_attr] = desination;
            modelInstance = new Model(data);
            defer.push(modelInstance.save());
          }, this);

          $.when.apply($, defer)
            .fail(function (response, message) {
              $("body").trigger("ajax:flash", {"error": message});
            }.bind(this))
            .always(function () {
              this.scope.attr("mapper.is_saving", false);
              // TODO: Find proper way to dismiss the modal
              this.element.find(".modal-dismiss").trigger("click");
            }.bind(this));
        }.bind(this));
      },
      "setBinding": function () {
        if (this.scope.attr("mapper.search_only")) {
          return;
        }
        var get_binding_name = this.scope.attr("mapper").get_binding_name,
            selected = this.scope.attr("mapper.get_instance"),
            table_plural = get_binding_name(selected, this.scope.attr("mapper.model.table_plural")),
            binding;

        if (!selected.has_binding(table_plural)) {
          return;
        }
        binding = selected.get_binding(table_plural);
        binding.refresh_list().then(function (mappings) {
          can.each(mappings, function (mapping) {
            this.scope.attr("mapper.bindings")[mapping.instance.id] = mapping;
          }, this);
        }.bind(this));
      },
      "setModel": function () {
        var type = this.scope.attr("mapper.type"),
            types = this.scope.attr("mapper.types");

        if (~["All Object", "AllObject"].indexOf(type)) {
          return this.scope.attr("mapper.model", types["all_objects"]);
        }
        this.scope.attr("mapper.model", this.scope.mapper.model_from_type(type));
      },
      "{mapper} type": function () {
        this.scope.attr("mapper.term", "");
        this.scope.attr("mapper.contact", {});
        this.scope.attr("mapper.relevant", []);

        this.setModel();
        this.setBinding();
      },
      "#search-by-owner autocomplete:select": function (el, ev, data) {
        this.scope.attr("mapper.contact", data.item);
      },
      "#search-by-owner keyup": function (el, ev) {
        if (!el.val()) {
          this.scope.attr("mapper.contact", {});
        }
      },
      "allSelected": function () {
        var selected = this.scope.attr("mapper.selected"),
            entries = this.scope.attr("mapper.entries");

        if (!entries.length && !selected.length) {
          return;
        }
        this.scope.attr("mapper.all_selected", selected.length === entries.length);
      },
      "{mapper.entries} length": "allSelected",
      "{mapper.selected} length": "allSelected"
    },
    helpers: {
      "get_title": function (options) {
        var instance = this.attr("mapper.get_instance");
        return instance && instance.title ? instance.title : this.attr("mapper.object");
      },
      "get_object": function (options) {
        var type = CMS.Models[this.attr("mapper.type")];
        if (type && type.title_plural) {
          return type.title_plural;
        }
        return "Objects";
      }
    }
  });

<<<<<<< HEAD
  can.Component.extend({
    tag: "mapper-checkbox",
    template: "<content />",
    scope: {
      "instance_id": "@",
      "is_mapped": "@",
      "is_allowed_to_map": "@",
      "checkbox": can.compute(function (status) {
        return /true/gi.test(this.attr("is_mapped")) || this.attr("select_state") || this.attr("appended");
      })
    },
    events: {
      "{scope} selected": function () {
        this.element.find(".object-check-single").prop("checked", _.findWhere(this.scope.attr("selected"), {
          id: +this.scope.attr("instance_id")
        }));
      },
      ".object-check-single change": function (el, ev) {
        if (el.prop("disabled") || el.hasClass("disabled")) {
          return false;
        }
        var scope = this.scope,
            uid = +scope.attr("instance_id"),
            item = _.find(scope.attr("options"), function (option) {
              return option.instance.id === uid;
            }),
            status = el.prop("checked"),
            selected = this.scope.attr("selected"),
            needle = {id: item.instance.id},
            index;

        if (!status) {
          index = _.findIndex(selected, needle);
          selected.splice(index, 1);
        } else {
          _.findWhere(selected, needle) || selected.push({
            id: item.instance.id,
            type: item.instance.type,
            href: item.instance.href
          });
        }
      }
    },
    helpers: {
      "not_allowed_to_map": function (options) {
        if (/false/gi.test(this.attr("is_allowed_to_map"))) {
          return options.fn();
        }
        return options.inverse();
      },
      "is_disabled": function (options) {
        if (/true/gi.test(this.attr("is_mapped"))
            || this.attr("is_saving")
            || this.attr("is_loading")
            || /false/gi.test(this.attr("is_allowed_to_map"))) {
          return options.fn();
        }
        return options.inverse();
      }
    }
  });

=======
>>>>>>> 3c034a3c
  can.Component.extend({
    tag: "mapper-results",
    template: "<content />",
    scope: {
      "items-per-page": "@",
      page: 0,
      page_loading: false,
      select_state: false,
      loading_or_saving: can.compute(function () {
        return this.attr("page_loading") || this.attr("mapper.is_saving");
      })
    },
    events: {
      "inserted":  function () {
        this.element.find(".results-wrap").cms_controllers_infinite_scroll();
        this.getResults();
      },
      ".modalSearchButton click": "getResults",
      "{scope} type": "getResults",
      "{scope.entries} add": function (list, ev, added) {
        // TODO: I'm assuming we are adding only one item manually
        if (!added[0].append) {
          return;
        }
        var instance = added[0].instance,
            option = this.getItem(instance);
        option.appended = true;
        this.scope.attr("options").unshift(option);
        this.scope.attr("selected").push({
          id: instance.id,
          type: instance.type,
          href: instance.href
        });
      },
      ".results-wrap scrollNext": "drawPage",
      ".object-check-all click": function (el, ev) {
        ev.preventDefault();
        if (el.hasClass("disabled")) {
          return;
        }
        var que = new RefreshQueue(),
            entries = this.scope.attr("entries");

        this.scope.attr("select_state", true);
        this.scope.attr("mapper.all_selected", true);
        this.scope.attr("is_loading", true);
        que.enqueue(_.pluck(entries, "instance")).trigger().then(function (models) {
          this.scope.attr("is_loading", false);
          this.scope.attr("selected", _.map(models, function (model) {
            return {
              id: model.id,
              type: model.type,
              href: model.href
            };
          }));
        }.bind(this));
      },
      "getItem": function (model) {
        if (!model.type) {
          return;
        }
        if (this.scope.attr("mapper.search_only")) {
          return {
            instance: model,
            selected_object: false,
            binding: {},
            mappings: []
          };
        }
        var selected = this.scope.attr("mapper.get_instance"),
            mapper = this.scope.mapper.model_from_type(model.type),
            binding, bindings = this.scope.attr("mapper.bindings");

        if (bindings[model.id]) {
          return _.extend(bindings[model.id], {
            selected_object: selected
          });
        }
        if (selected.has_binding(mapper.plural.toLowerCase())) {
          binding = selected.get_binding(mapper.plural.toLowerCase());
        }
        return {
          instance: model,
          selected_object: selected,
          binding: binding,
          mappings: []
        };
      },
      "drawPage": function () {
        if (this.scope.attr("page_loading")) {
          return;
        }
        var page = this.scope.attr("page"),
            next_page = page + 1,
            per_page = +this.scope.attr("items-per-page"),
            page_items = this.scope.attr("entries").slice(page * per_page, next_page * per_page),
            options = this.scope.attr("options"),
            que = new RefreshQueue();

        if (!page_items.length) {
          return;
        }
        this.scope.attr("page_loading", true);

        return que.enqueue(_.pluck(page_items, "instance")).trigger().then(function (models) {
          this.scope.attr("page_loading", false);
          this.scope.attr("page", next_page);

          options.push.apply(options, can.map(models, this.getItem.bind(this)));
        }.bind(this));
      },
      "searchFor": function (data) {
        data.options = data.options || {};
        var join_model = GGRC.Mappings.join_model_name_for(this.scope.attr("mapper.object"), data.model_name);

        if (join_model !== "TaskGroupObject" && data.model_name === "Program") {
          data.options.permission_parms = {
            __permission_type: "create",
            __permission_model: join_model
          };
        }
        data.options.__permission_type = data.options.__permission_type || "update";
        data.model_name = _.isString(data.model_name) ? [data.model_name] : data.model_name;

        return GGRC.Models.Search.search_for_types(data.term || "", data.model_name, data.options);
      },
      "getResults": function () {
        var model_name = this.scope.attr("type"),
            contact = this.scope.attr("contact"),
            permission_parms = {},
            search = [],
            list,
            relevant;

        this.scope.attr("page", 0);
        this.scope.attr("entries", []);
        this.scope.attr("selected", []);
        this.scope.attr("options", []);
        this.scope.attr("select_all", false);
        this.scope.attr("select_state", false);
        this.scope.attr("mapper.all_selected", false);

        if (model_name === "AllObject") {
          model_name = this.scope.attr("types.all_objects.models");
        }
        if (!_.isEmpty(contact)) {
          permission_parms.contact_id = contact.id;
        }

        this.scope.attr("page_loading", true);
        relevant = _.map(this.scope.attr("mapper.relevant"), function (relevant) {
          return {
            model_name: relevant.model_name,
            term: relevant.filter.title
          };
        });
        search.push({
          term: this.scope.attr("term"),
          model_name: model_name,
          options: permission_parms
        });
        $.merge(search, relevant);
        search = _.map(search, function (query) {
          return new GGRC.ListLoaders.SearchListLoader(function (binding) {
            return this.searchFor(query).then(function (mappings) {
              return mappings.entries;
            });
          }.bind(this)).attach({});
        }.bind(this));

        list = (search.length > 1) ?
                  new GGRC.ListLoaders.IntersectingListLoader(search).attach()
                : search[0];

        list.refresh_stubs().then(function (options) {
          this.scope.attr("page_loading", false);
          this.scope.attr("entries", options);
          this.drawPage();
        }.bind(this));
      }
    }
  });


  $("body").on("click",
  '[data-toggle="unified-mapper"], \
   [data-toggle="unified-search"]',
  function (ev) {
    ev.preventDefault();
    var btn = $(ev.currentTarget),
        data = {},
        isSearch;

    _.each(btn.data(), function (val, key) {
      data[can.camelCaseToUnderscore(key)] = val;
    });

    if (data.tooltip) {
      data.tooltip.hide();
    }
    isSearch = /unified-search/ig.test(data.toggle);
    GGRC.Controllers.MapperModal.launch($(this), _.extend({
      "object": btn.data("join-object-type"),
      "type": btn.data("join-option-type"),
      "join-object-id": btn.data("join-object-id"),
      "search-only": isSearch
    }, data));
  });
})(window.can, window.can.$);<|MERGE_RESOLUTION|>--- conflicted
+++ resolved
@@ -293,7 +293,6 @@
     }
   });
 
-<<<<<<< HEAD
   can.Component.extend({
     tag: "mapper-checkbox",
     template: "<content />",
@@ -356,8 +355,6 @@
     }
   });
 
-=======
->>>>>>> 3c034a3c
   can.Component.extend({
     tag: "mapper-results",
     template: "<content />",
