--- conflicted
+++ resolved
@@ -6,40 +6,11 @@
 */
 
 (function (can, $) {
-<<<<<<< HEAD
-  "use strict";
+  'use strict';
 
   var selectors = _.map(['unified-mapper', 'unified-search'], function (val) {
     return '[data-toggle="' + val + '"]';
   });
-  var MapperModel = can.Map({
-    type: "AllObject", // We set default as All Object
-    contact: {},
-    deferred: "@",
-    deferred_to: "@",
-    term: "",
-    object: "",
-    model: {},
-    bindings: {},
-    is_loading: false,
-    page_loading: false,
-    is_saving: false,
-    all_selected: false,
-    search_only: false,
-    join_object_id: "",
-    selected: new can.List(),
-    entries: new can.List(),
-    options: new can.List(),
-    relevant: new can.List(),
-    get_instance: can.compute(function () {
-      return CMS.Models.get_instance(this.attr("object"), this.attr("join_object_id"));
-    }),
-    get_binding_name: function (instance, plural) {
-      return (instance.has_binding(plural) ? "" : "related_") + plural;
-    },
-=======
-  'use strict';
-
   var MapperModel = GGRC.Models.MapperModel = can.Map({
     type: 'AllObject', // We set default as All Object
     contact: {},
@@ -69,8 +40,6 @@
     get_binding_name: function (instance, plural) {
       return (instance.has_binding(plural) ? '' : 'related_') + plural;
     },
-
->>>>>>> beac79dc
     model_from_type: function (type) {
       var types = _.reduce(_.values(this.types()), function (memo, val) {
         if (val.items) {
@@ -80,29 +49,6 @@
       }, []);
       return _.findWhere(types, {value: type});
     },
-<<<<<<< HEAD
-    get_forbidden: function (type) {
-      var forbidden = {
-        Program: ["Audit"],
-        Audit: ["Assessment", "Program", "Request"],
-        Assessment: ["Control"],
-        Request: ["Workflow", "TaskGroup", "Person"]
-      };
-      return forbidden[type] ? forbidden[type] : [];
-    },
-    get_whitelist: function () {
-      var whitelisted = ["TaskGroupTask", "TaskGroup", "CycleTaskGroupObjectTask"];
-      return this.attr("search_only") ? whitelisted : [];
-    },
-    types: can.compute(function () {
-      var selector_list;
-      var object = this.attr('getList') ? 'MultitypeSearch' : this.object;
-      var canonical = GGRC.Mappings.get_canonical_mappings_for(object);
-      var list = GGRC.tree_view.base_widgets_by_type[object];
-      var forbidden = this.get_forbidden(object);
-      var whitelist = this.get_whitelist();
-=======
-
     get_forbidden: function (type) {
       var forbidden = {
         Program: ['Audit'],
@@ -112,22 +58,19 @@
       };
       return forbidden[type] ? forbidden[type] : [];
     },
-
     get_whitelist: function () {
       var whitelisted = [
         'TaskGroupTask', 'TaskGroup', 'CycleTaskGroupObjectTask'
       ];
       return this.attr('search_only') ? whitelisted : [];
     },
-
     types: can.compute(function () {
       var selectorList;
-      var canonical = GGRC.Mappings.get_canonical_mappings_for(this.object);
-      var list = GGRC.tree_view.base_widgets_by_type[this.object];
-      var forbidden = this.get_forbidden(this.object);
+      var object = this.attr('getList') ? 'MultitypeSearch' : this.object;
+      var canonical = GGRC.Mappings.get_canonical_mappings_for(object);
+      var list = GGRC.tree_view.base_widgets_by_type[object];
+      var forbidden = this.get_forbidden(object);
       var whitelist = this.get_whitelist();
-
->>>>>>> beac79dc
       var groups = {
         all_objects: {
           name: 'All Objects',
@@ -150,30 +93,6 @@
           items: []
         }
       };
-<<<<<<< HEAD
-      selector_list = _.intersection.apply(_, _.compact([_.keys(canonical), list]));
-      selector_list = _.union(selector_list, whitelist);
-      can.each(selector_list, function (model_name) {
-        var cms_model;
-        var group;
-        if (!model_name || !CMS.Models[model_name] || ~forbidden.indexOf(model_name)) {
-          return;
-        }
-        cms_model = CMS.Models[model_name];
-        group = !groups[cms_model.category] ? 'governance' : cms_model.category;
-
-        groups[group].items.push({
-          name: cms_model.title_plural,
-          value: cms_model.shortName,
-          singular: cms_model.shortName,
-          plural: cms_model.title_plural.toLowerCase().replace(/\s+/, '_'),
-          table_plural: cms_model.table_plural,
-          title_singular: cms_model.title_singular,
-          isSelected: cms_model.shortName === this.type
-        });
-        groups.all_objects.models.push(cms_model.shortName);
-=======
-
       selectorList = _.intersection.apply(
         _, _.compact([_.keys(canonical), list]));
 
@@ -202,7 +121,6 @@
           isSelected: cmsModel.shortName === this.type
         });
         groups.all_objects.models.push(cmsModel.shortName);
->>>>>>> beac79dc
       }, this);
       if (groups.all_objects.models.length < 2) {
         delete groups.all_objects;
@@ -214,10 +132,6 @@
   can.Component.extend({
     tag: 'modal-mapper',
     template: can.view(GGRC.mustache_path + '/modals/mapper/base.mustache'),
-<<<<<<< HEAD
-=======
-
->>>>>>> beac79dc
     scope: function (attrs, parentScope, el) {
       var $el = $(el);
       var data = {};
@@ -235,10 +149,6 @@
       }
 
       type = CMS.Models[type] && type;
-<<<<<<< HEAD
-=======
-
->>>>>>> beac79dc
       if (!data.search_only) {
         if (type) {
           data.type = type;
@@ -268,26 +178,6 @@
         this.setModel();
         this.setBinding();
       },
-<<<<<<< HEAD
-      "deferredSave": function () {
-        var source = this.scope.attr("deferred_to").instance || this.scope.attr("mapper.object"),
-            data = {
-              multi_map: true,
-              arr: _.compact(_.map(this.scope.attr("mapper.selected"), function (desination) {
-                    var isAllowed = GGRC.Utils.allowed_to_map(source, desination),
-                        inst = _.find(this.scope.attr("mapper.entries"), function (entry) {
-                          return entry.instance.id === desination.id && entry.instance.type === desination.type;
-                        });
-                    if (inst && isAllowed) {
-                      return inst.instance;
-                    }
-                  }.bind(this)))
-            };
-        this.scope.attr('deferred_to').controller.element.trigger('defer:add', [data, {map_and_save: true}]);
-        this.closeModal();
-      },
-      '.add-button .btn modal:added': 'addNew',
-      '.add-button .btn modal:success': 'addNew',
       closeModal: function () {
         this.scope.attr('mapper.is_saving', false);
         // there is some kind of a race condition when filling the treview with new elements
@@ -304,17 +194,6 @@
         // TODO: Find proper way to dismiss the modal
         this.element.find('.modal-dismiss').trigger('click');
       },
-      addNew: function (el, ev, model) {
-        var entries = this.scope.attr("mapper.entries"),
-            len = entries.length,
-            get_binding_name = this.scope.attr("mapper").get_binding_name,
-            binding, mapping, selected, item;
-
-        selected = this.scope.attr("mapper.get_instance");
-        binding = selected.get_binding(get_binding_name(selected, model.constructor.table_plural));
-        mapping = GGRC.Mappings.get_canonical_mapping_name(selected.type, model.type);
-=======
-
       deferredSave: function () {
         var source = this.scope.attr('deferred_to').instance ||
                      this.scope.attr('mapper.object');
@@ -342,14 +221,10 @@
 
         this.scope.attr('deferred_to').controller.element.trigger(
           'defer:add', [data, {map_and_save: true}]);
-        // TODO: Find proper way to dismiss the modal
-        this.element.find('.modal-dismiss').trigger('click');
-      },
-
+        this.closeModal();
+      },
       '.add-button .btn modal:added': 'addNew',
-
       '.add-button .btn modal:success': 'addNew',
-
       addNew: function (el, ev, model) {
         var entries = this.scope.attr('mapper.entries');
         var getBindingName = this.scope.attr('mapper').get_binding_name;
@@ -363,15 +238,13 @@
           getBindingName(selected, model.constructor.table_plural));
         mapping = GGRC.Mappings.get_canonical_mapping_name(
           selected.type, model.type);
->>>>>>> beac79dc
         mapping = model.get_mapping(mapping);
 
         item = new GGRC.ListLoaders.MappingResult(model, mapping, binding);
         item.append = true;
         entries.unshift(item);
       },
-<<<<<<< HEAD
-      ".modal-footer .btn-map click": function (el, ev) {
+      '.modal-footer .btn-map click': function (el, ev) {
         var callback = this.scope.attr('mapper.callback');
         var type = this.scope.attr('mapper.type');
         var object = this.scope.attr('mapper.object');
@@ -387,24 +260,6 @@
         ev.preventDefault();
         if (el.hasClass('disabled')) {
           return;
-=======
-
-      '.modal-footer .btn-map click': function (el, ev) {
-        var data = {};
-        var defer = [];
-        var instance;
-        var isAllObject;
-        var mapping;
-        var Model;
-        var object;
-        var que;
-        var type;
-
-        ev.preventDefault();
-
-        if (el.hasClass('disabled')) {
-          return undefined;
->>>>>>> beac79dc
         }
         if (this.scope.attr('mapper.getList')) {
           this.scope.attr('mapper.is_saving', true);
@@ -420,20 +275,8 @@
         if (this.scope.attr('deferred')) {
           return this.deferredSave();
         }
-
-<<<<<<< HEAD
-        this.scope.attr("mapper.is_saving", true);
-=======
-        type = this.scope.attr('mapper.type');
-        object = this.scope.attr('mapper.object');
-        isAllObject = type === 'AllObject';
-        instance = CMS.Models[object].findInCacheById(
-          this.scope.attr('mapper.join_object_id'));
-        que = new RefreshQueue();
-
         this.scope.attr('mapper.is_saving', true);
 
->>>>>>> beac79dc
         que.enqueue(instance).trigger().done(function (inst) {
           data.context = instance.context || null;
           _.each(this.scope.attr('mapper.selected'), function (destination) {
@@ -463,25 +306,7 @@
             })
             .always(function () {
               this.scope.attr('mapper.is_saving', false);
-<<<<<<< HEAD
               this.closeModal();
-=======
-              // TODO: Find proper way to dismiss the modal
-              this.element.find('.modal-dismiss').trigger('click');
-
-              // there is some kind of a race condition when filling the
-              // treview with new elements so many don't get rendered. To
-              // solve it, at the end of the loading we refresh the whole tree
-              // view. Other solutions could be to batch add the objects.
-              $('.cms_controllers_tree_view:visible').each(function () {
-                // TODO: This is terrible solution, but it's only way to
-                // refresh all tree views on page
-                var control = $(this).control();
-                if (control) {
-                  control.reload_list();
-                }
-              });
->>>>>>> beac79dc
             }.bind(this));
         }.bind(this));
       },
@@ -508,13 +333,6 @@
           }, this);
         }.bind(this));
       },
-<<<<<<< HEAD
-      setModel: function () {
-        var type = this.scope.attr("mapper.type"),
-            types = this.scope.attr("mapper.types");
-=======
->>>>>>> beac79dc
-
       setModel: function () {
         var type = this.scope.attr('mapper.type');
         var types = this.scope.attr('mapper.types');
@@ -525,21 +343,12 @@
         this.scope.attr(
           'mapper.model', this.scope.mapper.model_from_type(type));
       },
-<<<<<<< HEAD
-      "{mapper} type": function () {
+      '{mapper} type': function () {
         this.scope.attr('mapper.term', "");
         this.scope.attr('mapper.contact', {});
         if (!this.scope.attr('mapper.getList')) {
           this.scope.attr('mapper.relevant').replace([]);
         }
-=======
-
-      '{mapper} type': function () {
-        this.scope.attr('mapper.term', '');
-        this.scope.attr('mapper.contact', {});
-        this.scope.attr('mapper.relevant', []);
->>>>>>> beac79dc
-
         this.setModel();
         this.setBinding();
       },
@@ -602,6 +411,9 @@
       is_mapped: '@',
       is_allowed_to_map: '@',
       checkbox: can.compute(function (status) {
+        if (this.attr('mapper.getList') && !this.attr('appended')) {
+          return false;
+        }
         return (
           /true/gi.test(this.attr('is_mapped')) ||
           this.attr('select_state') ||
@@ -609,7 +421,6 @@
         );
       })
     },
-
     events: {
       '{scope} selected': function () {
         this.element
@@ -621,7 +432,6 @@
             })
           );
       },
-
       '.object-check-single change': function (el, ev) {
         var scope = this.scope;
         var uid = Number(scope.attr('instance_id'));
@@ -650,40 +460,28 @@
         }
       }
     },
-
     helpers: {
       not_allowed_to_map: function (options) {
-<<<<<<< HEAD
-        if (/false/gi.test(this.attr('is_allowed_to_map')) &&
-          !this.attr('mapper.getList')) {
-=======
+        if (this.attr('mapper.getList')) {
+          return options.inverse();
+        }
         if (/false/gi.test(this.attr('is_allowed_to_map'))) {
->>>>>>> beac79dc
           return options.fn();
         }
         return options.inverse();
       },
-<<<<<<< HEAD
       is_disabled: function (options) {
-        var disable = /true/gi.test(this.attr('is_mapped')) ||
-          /false/gi.test(this.attr('is_allowed_to_map'));
-
-        if (disable && !this.attr('mapper.getList') ||
-            this.attr('is_saving') ||
+        if (this.attr('is_saving') ||
             this.attr('is_loading')) {
-=======
-
-      is_disabled: function (options) {
-        if (
-          /true/gi.test(this.attr('is_mapped')) ||
-          this.attr('is_saving') ||
-          this.attr('is_loading') ||
-          /false/gi.test(this.attr('is_allowed_to_map'))
-        ) {
->>>>>>> beac79dc
           return options.fn();
         }
-
+        if (this.attr('mapper.getList')) {
+          return options.inverse();
+        }
+        if (/true/gi.test(this.attr('is_mapped')) ||
+          /false/gi.test(this.attr('is_allowed_to_map'))) {
+          return options.fn();
+        }
         return options.inverse();
       }
     }
@@ -702,20 +500,12 @@
       })
     },
     events: {
-<<<<<<< HEAD
-      "inserted": function () {
-        this.element.find(".results-wrap").cms_controllers_infinite_scroll();
-=======
       inserted: function () {
         this.element.find('.results-wrap').cms_controllers_infinite_scroll();
->>>>>>> beac79dc
         this.getResults();
       },
-
       '.modalSearchButton click': 'getResults',
-
       '{scope} type': 'getResults',
-
       '{scope.entries} add': function (list, ev, added) {
         var instance;
         var option;
@@ -736,9 +526,7 @@
           href: instance.href
         });
       },
-
       '.results-wrap scrollNext': 'drawPage',
-
       '.object-check-all click': function (el, ev) {
         var entries;
         var que;
@@ -772,17 +560,11 @@
             );
           }.bind(this));
       },
-<<<<<<< HEAD
-      getItem: function (model) {
-=======
-
       getItem: function (model) {
         var selected;
         var mapper;
         var binding;
         var bindings;
-
->>>>>>> beac79dc
         if (!model.type) {
           return undefined;
         }
@@ -817,42 +599,6 @@
           mappings: []
         };
       },
-<<<<<<< HEAD
-      drawPage: function () {
-        var page = this.scope.attr('page');
-        var nextPage = page + 1;
-        var perPage = Number(this.scope.attr('items-per-page'));
-        var pageItems;
-        var options = this.scope.attr('options');
-        var que = new RefreshQueue();
-
-        if (this.scope.attr('mapper.page_loading')) {
-          return;
-        }
-        pageItems = this.scope.attr('entries').slice(
-          page * perPage, nextPage * perPage);
-        if (!pageItems.length) {
-          return;
-        }
-        this.scope.attr('mapper.page_loading', true);
-
-        return que.enqueue(_.pluck(pageItems, 'instance')).trigger()
-          .then(function (models) {
-            this.scope.attr('mapper.page_loading', false);
-            this.scope.attr('page', nextPage);
-
-            options.push.apply(options,
-              can.map(models, this.getItem.bind(this)));
-          }.bind(this));
-      },
-      searchFor: function (data) {
-        var joinModel;
-        data.options = data.options || {};
-        joinModel = GGRC.Mappings.join_model_name_for(
-          this.scope.attr('mapper.object'), data.model_name);
-
-=======
-
       drawPage: function () {
         var page = this.scope.attr('page');
         var nextPage = page + 1;
@@ -883,7 +629,6 @@
             }.bind(this)
           );
       },
-
       searchFor: function (data) {
         var joinModel;
 
@@ -891,43 +636,17 @@
 
         joinModel = GGRC.Mappings.join_model_name_for(
           this.scope.attr('mapper.object'), data.model_name);
-
->>>>>>> beac79dc
         if (joinModel !== 'TaskGroupObject' && data.model_name === 'Program') {
           data.options.permission_parms = {
             __permission_model: joinModel
           };
         }
-<<<<<<< HEAD
-        if (!_.includes(['ObjectPerson', 'WorkflowPerson'], joinModel) &&
-            !this.options.scope.attr('mapper.search_only')) {
-          data.options.__permission_type = data.options.__permission_type || 'update';
-=======
 
         if (!_.includes(['ObjectPerson', 'WorkflowPerson'], joinModel) &&
             !this.options.scope.attr('mapper.search_only')) {
           data.options.__permission_type =
             data.options.__permission_type || 'update';
->>>>>>> beac79dc
-        }
-
-<<<<<<< HEAD
-        return GGRC.Models.Search.search_for_types(
-          data.term || '', data.model_name, data.options);
-      },
-      getResults: function () {
-        var modelName = this.scope.attr('type');
-        var contact = this.scope.attr('contact');
-        var permissionParms = {};
-        var search = [];
-        var relevant = this.scope.attr('mapper.relevant');
-        var filters;
-        var list;
-
-        if (this.scope.attr('mapper.page_loading') || this.scope.attr('mapper.is_saving')) {
-          return;
-        }
-=======
+        }
         data.model_name = _.isString(data.model_name) ?
           [data.model_name] :
           data.model_name;
@@ -935,7 +654,6 @@
         return GGRC.Models.Search.search_for_types(
           data.term || '', data.model_name, data.options);
       },
-
       getResults: function () {
         var contact = this.scope.attr('contact');
         var filters;
@@ -949,7 +667,6 @@
           return;
         }
 
->>>>>>> beac79dc
         this.scope.attr('page', 0);
         this.scope.attr('entries', []);
         this.scope.attr('selected', []);
@@ -957,30 +674,6 @@
         this.scope.attr('select_state', false);
         this.scope.attr('mapper.all_selected', false);
 
-<<<<<<< HEAD
-        filters = _.compact(_.map(relevant, function (relevant) {
-          var mappings;
-          var Loader;
-
-          if (!relevant.value) {
-            return;
-          }
-          if (modelName === 'AllObject') {
-            Loader = GGRC.ListLoaders.MultiListLoader;
-            mappings = _.compact(_.map(GGRC.Mappings.get_mappings_for(relevant.filter.constructor.shortName), function (mapping) {
-              if (mapping instanceof GGRC.ListLoaders.DirectListLoader ||
-                  mapping instanceof GGRC.ListLoaders.ProxyListLoader) {
-                return mapping;
-              }
-            }));
-          } else {
-            Loader = GGRC.ListLoaders.TypeFilteredListLoader;
-            mappings = GGRC.Mappings.get_canonical_mapping_name(relevant.model_name, modelName);
-            mappings = mappings.replace('_as_source', '');
-          }
-          return new Loader(mappings, [modelName]).attach(relevant.filter);
-        }));
-=======
         filters = _.compact(_.map(
           this.scope.attr('mapper.relevant'),
           function (relevant) {
@@ -1013,33 +706,21 @@
           }
         ));
 
->>>>>>> beac79dc
         if (modelName === 'AllObject') {
           modelName = this.scope.attr('types.all_objects.models');
         }
 
         if (!_.isEmpty(contact)) {
-<<<<<<< HEAD
-          permissionParms.contact_id = contact.id;
+          permissionParams.contact_id = contact.id;
         }
 
         this.scope.attr('mapper.page_loading', true);
-=======
-          permissionParams.contact_id = contact.id;
-        }
-
-        this.scope.attr('mapper.page_loading', true);
-
->>>>>>> beac79dc
+
         search = new GGRC.ListLoaders.SearchListLoader(function (binding) {
           return this.searchFor({
             term: this.scope.attr('term'),
             model_name: modelName,
-<<<<<<< HEAD
-            options: permissionParms
-=======
             options: permissionParams
->>>>>>> beac79dc
           }).then(function (mappings) {
             return mappings.entries;
           });
@@ -1047,13 +728,8 @@
 
         search = filters.concat(search);
         list = (search.length > 1) ?
-<<<<<<< HEAD
-                  new GGRC.ListLoaders.IntersectingListLoader(search).attach() :
-                  search[0];
-=======
                 new GGRC.ListLoaders.IntersectingListLoader(search).attach() :
                 search[0];
->>>>>>> beac79dc
 
         list.refresh_stubs().then(function (options) {
           this.scope.attr('mapper.page_loading', false);
@@ -1064,42 +740,19 @@
     }
   });
 
-<<<<<<< HEAD
   $('body').on('click', selectors.join(', '), function (ev) {
     var btn = $(ev.currentTarget);
     var data = {};
     var isSearch;
     ev.preventDefault();
-=======
-  $('body').on(
-    'click',
-    '[data-toggle="unified-mapper"], [data-toggle="unified-search"]',
-    function (ev) {
-      var btn;
-      var data = {};
-      var isSearch;
-
-      ev.preventDefault();
->>>>>>> beac79dc
-
-      btn = $(ev.currentTarget);
-
-      _.each(btn.data(), function (val, key) {
-        data[can.camelCaseToUnderscore(key)] = val;
-      });
-
-      if (data.tooltip) {
-        data.tooltip.hide();
-      }
-      isSearch = /unified-search/ig.test(data.toggle);
-      GGRC.Controllers.MapperModal.launch($(this), _.extend({
-        object: btn.data('join-object-type'),
-        type: btn.data('join-option-type'),
-        'join-object-id': btn.data('join-object-id'),
-        'search-only': isSearch
-      }, data));
+
+    _.each(btn.data(), function (val, key) {
+      data[can.camelCaseToUnderscore(key)] = val;
+    });
+
+    if (data.tooltip) {
+      data.tooltip.hide();
     }
-<<<<<<< HEAD
     isSearch = /unified-search/ig.test(data.toggle);
     GGRC.Controllers.MapperModal.launch(btn, _.extend({
       object: btn.data('join-object-type'),
@@ -1107,11 +760,9 @@
       'join-object-id': btn.data('join-object-id'),
       'search-only': isSearch,
       template: {
-        title: isSearch ? '/static/mustache/base_objects/modal/search_title.mustache' : ''
+        title: isSearch ?
+          '/static/mustache/base_objects/modal/search_title.mustache' : ''
       }
     }, data));
   });
-=======
-  );
->>>>>>> beac79dc
 })(window.can, window.can.$);