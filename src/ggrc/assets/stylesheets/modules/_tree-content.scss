--- conflicted
+++ resolved
@@ -65,175 +65,6 @@
               border-right: none;
               padding-right: 0;
             }
-<<<<<<< HEAD
-            &.governance,
-            &.control,
-            &.objective,
-            &.contract,
-            &.policy,
-            &.regulation,
-            &.standard {
-              color:$governance;
-            }
-            &.business,
-            &.process,
-            &.system,
-            &.orggroup,
-            &.project,
-            &.facility,
-            &.product,
-            &.dataasset,
-            &.accessgroup,
-            &.market {
-              color:$business;
-            }
-            &.risk,
-            &.riskyattribute {
-              color:$risk;
-            }
-            &.program {
-              color:$programs;
-            }
-          }
-        }
-        .event-more {
-          position: absolute;
-          top: 0;
-          right: 0px;
-          z-index: zIndex(event-more);
-        }
-      }
-    }
-    .events-content {
-      [class^="grcicon-"] {
-        margin-top: 7px;
-      }
-      .info-action {
-        @include opacity(1);
-        text-transform: none;
-        font-size: 13px;
-      }
-      .disabled {
-        @include opacity(.3);
-      }
-      .inner-tree {
-        h6 {
-          color: $black;
-          .event-action {
-            font-size:11px;
-            color:#777;
-            text-transform: none;
-            font-style: italic;
-            font-weight: normal;
-          }
-        }
-      }
-    }
-    &.new-event-tree {
-      .item-data {
-        padding-right:70px;
-        position:relative;
-        min-height: 31px;
-        height: 31px;
-        .tree-title-area {
-          position:static;
-          padding: 0;
-          display:inline-block !important;
-          overflow: hidden !important;
-          white-space: nowrap !important;
-          text-overflow: ellipsis !important;
-          width:100% !important;
-          .event-main-title {
-            @extend %oneline;
-            height: 31px;
-            min-height: 31px;
-            i {
-              display: inline-block;
-            }
-            span {
-              margin-right: 10px;
-              &:last-child {
-                margin-right: 0;
-              }
-              i {
-                margin-top: 7px;
-              }
-              &.governance,
-              &.control,
-              &.objective,
-              &.contract,
-              &.policy,
-              &.regulation,
-              &.standard {
-                color:$governance;
-              }
-              &.business,
-              &.process,
-              &.system,
-              &.orggroup,
-              &.project,
-              &.facility,
-              &.product,
-              &.dataasset,
-              &.accessgroup,
-              &.market {
-                color:$business;
-              }
-              &.risk,
-              &.riskyattribute {
-                color:$risk;
-              }
-              &.program {
-                color:$programs;
-              }
-            }
-          }
-          .event-date {
-            @extend %oneline;
-            text-align: right;
-          }
-        }
-        .event-more {
-          position: absolute;
-          top: 0;
-          right: 20px;
-          z-index: zIndex(event-more);
-        }
-      }
-      .events-content {
-        p {
-          @extend %oneline;
-          .event-action {
-            margin:0 20px;
-          }
-        }
-        .full-info {
-          padding-top: 16px;
-          p {
-            overflow: auto !important;
-            white-space: normal;
-            text-overflow: inherit;
-            width: 100%;
-            font-size: 13px;
-            line-height: 18px;
-            .changed {
-              color: #f08925;
-            }
-          }
-        }
-        .deleted-info {
-          @include opacity(0.4);
-          font-weight:bold;
-        }
-        .info-action {
-          @include opacity(0.6);
-          text-transform: uppercase;
-          font-size: 11px;
-          &:hover {
-            @include opacity(1);
-            text-decoration:none;
-=======
->>>>>>> 453e0b94
           }
         }
       }
