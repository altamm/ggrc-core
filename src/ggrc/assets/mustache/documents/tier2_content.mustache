{{!
    Copyright (C) 2015 Google Inc., authors, and contributors <see AUTHORS file>
    Licensed under http://www.apache.org/licenses/LICENSE-2.0 <see LICENSE file>
    Created By: brad@reciprocitylabs.com
    Maintained By: brad@reciprocitylabs.com
}}

<<<<<<< HEAD
{{#if_helpers "\
   #is_allowed" "view_object_page" instance "\
   or ^is_dashboard" "\
   or #is_allowed" "update" instance}}
<div class="details-wrap">
  <a class="btn btn-small btn-draft dropdown-toggle" href="#" data-toggle="dropdown"><i class="fa fa-cog"></i></a>
  <ul class="dropdown-menu" aria-labelledby="drop1" role="menu">
    {{#if instance.viewLink}}
      {{#is_allowed "view_object_page" instance}}
        <a href="{{instance.viewLink}}" class="info-action">
          <i class="fa fa-long-arrow-right"></i>
          View {{instance.class.title_singular}}
        </a>
      {{/is_allowed}}
    {{/if}}
    {{#if mappings}}
    {{#is_allowed_all 'delete' mappings}}
    {{^is_dashboard}}
      <li class="border">
        <a href="javascript://" class="info-action unmap pull-right" data-toggle="unmap">
          {{#result}}<span class="result" {{data 'result'}}></span>{{/result}}
          <i class="fa fa-ban"></i>
          Unmap
        </a>
      </li>
    {{/is_dashboard}}
    {{/is_allowed_all}}
    {{/if}}
    {{> /static/mustache/base_objects/edit_object_link.mustache}}
  </ul>
</div>
{{/if_helpers}}
=======
{{> /static/mustache/base_objects/dropdown_menu_tier2.mustache}}
>>>>>>> 66d92f42

<div class="tier-content">
  {{#instance.description}}
    <div class="row-fluid wrap-row">
      <div class="span12">
        <h6>Description</h6>
        <div class="rtf-block">
          {{{instance.description}}}
        </div>
      </div>
    </div>
  {{/instance.description}}
  <div class="row-fluid wrap-row">
    <div class="span6">
      <a class="reference" href="{{schemed_url instance.link}}" target="_blank">
        {{{withattr "data-original-title" "<div class='row-fluid'><div class='span12'><h3><i class='fa fa-link'></i> Viewing <a href='{schemed_url instance.link}'>{firstnonempty instance.title instance.link}</a> </span> </h3></div></div>"}}}
        {{firstnonempty instance.link instance.title}}
      </a>
      <span class='option'>
      </span>
    </div>
  </div>
  {{{renderLive '/static/mustache/base_objects/mappings_detail.mustache' result=result parent_instance=parent_instance}}}
</div><|MERGE_RESOLUTION|>--- conflicted
+++ resolved
@@ -5,42 +5,7 @@
     Maintained By: brad@reciprocitylabs.com
 }}
 
-<<<<<<< HEAD
-{{#if_helpers "\
-   #is_allowed" "view_object_page" instance "\
-   or ^is_dashboard" "\
-   or #is_allowed" "update" instance}}
-<div class="details-wrap">
-  <a class="btn btn-small btn-draft dropdown-toggle" href="#" data-toggle="dropdown"><i class="fa fa-cog"></i></a>
-  <ul class="dropdown-menu" aria-labelledby="drop1" role="menu">
-    {{#if instance.viewLink}}
-      {{#is_allowed "view_object_page" instance}}
-        <a href="{{instance.viewLink}}" class="info-action">
-          <i class="fa fa-long-arrow-right"></i>
-          View {{instance.class.title_singular}}
-        </a>
-      {{/is_allowed}}
-    {{/if}}
-    {{#if mappings}}
-    {{#is_allowed_all 'delete' mappings}}
-    {{^is_dashboard}}
-      <li class="border">
-        <a href="javascript://" class="info-action unmap pull-right" data-toggle="unmap">
-          {{#result}}<span class="result" {{data 'result'}}></span>{{/result}}
-          <i class="fa fa-ban"></i>
-          Unmap
-        </a>
-      </li>
-    {{/is_dashboard}}
-    {{/is_allowed_all}}
-    {{/if}}
-    {{> /static/mustache/base_objects/edit_object_link.mustache}}
-  </ul>
-</div>
-{{/if_helpers}}
-=======
 {{> /static/mustache/base_objects/dropdown_menu_tier2.mustache}}
->>>>>>> 66d92f42
 
 <div class="tier-content">
   {{#instance.description}}
