{{!
    Copyright (C) 2015 Google Inc., authors, and contributors <see AUTHORS file>
    Licensed under http://www.apache.org/licenses/LICENSE-2.0 <see LICENSE file>
    Created By: ivan@reciprocitylabs.com
    Maintained By: ivan@reciprocitylabs.com
}}

<<<<<<< HEAD
<section class="info sticky-info-panel">
  <div class="pane-header">
    <div class="row-fluid wrap-row">
      <div class="span9">
        <h6>Title</h6>
        <h3>{{info_title}}</h3>
        <span class="state-value state-{{state_color}}">{{state}}</span>
      </div>
      <div class="span3">
        <div class="info-pane-utility">

          <div class="details-wrap pin">
            <ul class="pin-action">
              <li>
                <a href="javascript://" data-size="min" class="min"><i class="grcicon-minimize" rel="tooltip" data-placement="left" title="Minimize height"></i></a>
              </li>
              <li>
                <a href="javascript://" data-size="normal" class="normal"><i class="grcicon-default" style="opacity:1.0" rel="tooltip" data-placement="left" title="Default height"></i></a>
              </li>
              <li>
                <a href="javascript://" data-size="max" class="max"><i class="grcicon-maximize" rel="tooltip" data-placement="left" title="Maximize height"></i></a>
              </li>
              <li>
                <a href="javascript://" data-size="deselect" class="close-pane"><i class="grcicon-x-grey" rel="tooltip" data-placement="left" title="Close info pane"></i></a>
              </li>
            </ul><!-- pin-action end -->
          </div><!-- details-wrap pin end -->

          <div class="details-wrap">
            <a class="btn btn-small btn-draft dropdown-toggle" href="#" data-toggle="dropdown">
              <span class="bubble"></span>
              <span class="bubble"></span>
              <span class="bubble"></span>
            </a>
            <ul class="dropdown-menu" aria-labelledby="drop1" role="menu">
              {{#is_allowed 'update' instance context='for'}}
                {{> /static/mustache/base_objects/edit_object_link.mustache}}
              {{/is_allowed}}
              <li>
                <clipboard-link title="Get permalink" notify="true" text="{{get_permalink}}" />
              </li>

              {{#is_info_pin}}
                {{#is_allowed_to_map page_instance instance}}
                  {{^options.is_in_selector}}
                    {{> /static/mustache/base_objects/unmap.mustache}}

                  {{/options}}
                {{/is_allowed_to_map}}
                {{#if instance.viewLink}}
                  {{#is_allowed "view_object_page" instance}}
                    <li>
                      <a href="{{instance.viewLink}}">
                        <i class="grcicon-goto"></i>
                        View {{instance.class.title_singular}}
                      </a>
                    </li>
                  {{/is_allowed}}
                {{/if}}
              {{/is_info_pin}}

              {{#is_allowed 'delete' instance}}
                <li>
                  <a data-toggle="modal-ajax-deleteform" data-object-plural="{{model.table_plural}}" data-object-singular="{{model.model_singular}}" data-modal-reset="reset" data-modal-class="modal" data-object-id="{{instance.id}}" href="javascript://">
                    <i class="grcicon-deleted"></i>
                    Delete
                  </a>
                </li>
              {{/is_allowed}}

            </ul>
          </div>

          <a href="javascript://" class="btn-complete btn btn-small btn-primary pull-right">Complete</a>
        </div>
      </div>
    </div>
  </div>
=======
<section class="info sticky-info-panel" style="height: 311px !important;">

  {{> /static/mockups/base_templates/info_panel/header.mustache}}
>>>>>>> bd533c85

  <div class="tier-content">
    {{> /static/mockups/base_templates/request_panel.mustache}}
  </div><!-- tier-content end -->

</section><|MERGE_RESOLUTION|>--- conflicted
+++ resolved
@@ -5,93 +5,11 @@
     Maintained By: ivan@reciprocitylabs.com
 }}
 
-<<<<<<< HEAD
 <section class="info sticky-info-panel">
-  <div class="pane-header">
-    <div class="row-fluid wrap-row">
-      <div class="span9">
-        <h6>Title</h6>
-        <h3>{{info_title}}</h3>
-        <span class="state-value state-{{state_color}}">{{state}}</span>
-      </div>
-      <div class="span3">
-        <div class="info-pane-utility">
-
-          <div class="details-wrap pin">
-            <ul class="pin-action">
-              <li>
-                <a href="javascript://" data-size="min" class="min"><i class="grcicon-minimize" rel="tooltip" data-placement="left" title="Minimize height"></i></a>
-              </li>
-              <li>
-                <a href="javascript://" data-size="normal" class="normal"><i class="grcicon-default" style="opacity:1.0" rel="tooltip" data-placement="left" title="Default height"></i></a>
-              </li>
-              <li>
-                <a href="javascript://" data-size="max" class="max"><i class="grcicon-maximize" rel="tooltip" data-placement="left" title="Maximize height"></i></a>
-              </li>
-              <li>
-                <a href="javascript://" data-size="deselect" class="close-pane"><i class="grcicon-x-grey" rel="tooltip" data-placement="left" title="Close info pane"></i></a>
-              </li>
-            </ul><!-- pin-action end -->
-          </div><!-- details-wrap pin end -->
-
-          <div class="details-wrap">
-            <a class="btn btn-small btn-draft dropdown-toggle" href="#" data-toggle="dropdown">
-              <span class="bubble"></span>
-              <span class="bubble"></span>
-              <span class="bubble"></span>
-            </a>
-            <ul class="dropdown-menu" aria-labelledby="drop1" role="menu">
-              {{#is_allowed 'update' instance context='for'}}
-                {{> /static/mustache/base_objects/edit_object_link.mustache}}
-              {{/is_allowed}}
-              <li>
-                <clipboard-link title="Get permalink" notify="true" text="{{get_permalink}}" />
-              </li>
-
-              {{#is_info_pin}}
-                {{#is_allowed_to_map page_instance instance}}
-                  {{^options.is_in_selector}}
-                    {{> /static/mustache/base_objects/unmap.mustache}}
-
-                  {{/options}}
-                {{/is_allowed_to_map}}
-                {{#if instance.viewLink}}
-                  {{#is_allowed "view_object_page" instance}}
-                    <li>
-                      <a href="{{instance.viewLink}}">
-                        <i class="grcicon-goto"></i>
-                        View {{instance.class.title_singular}}
-                      </a>
-                    </li>
-                  {{/is_allowed}}
-                {{/if}}
-              {{/is_info_pin}}
-
-              {{#is_allowed 'delete' instance}}
-                <li>
-                  <a data-toggle="modal-ajax-deleteform" data-object-plural="{{model.table_plural}}" data-object-singular="{{model.model_singular}}" data-modal-reset="reset" data-modal-class="modal" data-object-id="{{instance.id}}" href="javascript://">
-                    <i class="grcicon-deleted"></i>
-                    Delete
-                  </a>
-                </li>
-              {{/is_allowed}}
-
-            </ul>
-          </div>
-
-          <a href="javascript://" class="btn-complete btn btn-small btn-primary pull-right">Complete</a>
-        </div>
-      </div>
-    </div>
-  </div>
-=======
-<section class="info sticky-info-panel" style="height: 311px !important;">
 
   {{> /static/mockups/base_templates/info_panel/header.mustache}}
->>>>>>> bd533c85
 
   <div class="tier-content">
     {{> /static/mockups/base_templates/request_panel.mustache}}
   </div><!-- tier-content end -->
-
 </section>