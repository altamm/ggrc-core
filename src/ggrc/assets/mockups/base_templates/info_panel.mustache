--- conflicted
+++ resolved
@@ -100,30 +100,7 @@
 
         <div class="row-fluid wrap-row">
           <div class="span6">
-<<<<<<< HEAD
             <attachment-list title="Evidence" data="comments" types="!url"></attachment-list>
-=======
-            <h6>Evidence</h6>
-            <div class="file-list-wrap">
-              <ul class="attachment-list">
-                {{#files}}
-                  <li>
-                    <span class="file-controls">
-                      <a href="javascript://"><i class="grcicon-deleted"></i></a>
-                      <a href="javascript://"><i class="grcicon-edit"></i></a>
-                    </span>
-                    <i class="grcicon-file{{#icon}}-{{icon}}{{/icon}}"></i>
-                    <span class="date">{{date}}</span>
-                    <a target="_blank" href="{{url}}">
-                      {{name}}
-                    </a>
-                  </li>
-                {{/files}}
-              </ul>
-
-              <a href="javascript://" class="btn btn-draft btn-small"><i class="grcicon-attach"></i> Add evidence</a>
-            </div>
->>>>>>> 99cac590
           </div>
           <div class="span6">
             <attachment-list title="URL" data="comments" types="url"></attachment-list>
@@ -279,36 +256,7 @@
       <div class="tab-content">
         <div class="tab-pane fade in active" id="tab1">
           <div class="tree-item-add">
-<<<<<<< HEAD
             <add-comment data="comments"></add-comment>
-=======
-            <div class="add-comment">
-              <div class="row-fluid">
-                <div class="span8">
-                  <div class="controls top">
-                    <a href="javascript://" class="btn btn-draft btn-small"><i class="grcicon-attach"></i> Attach evidence</a>
-                    <a href="javascript://" class="btn btn-draft btn-small"><i class="grcicon-link"></i> Attach URL</a>
-                  </div>
-                  <div class="wysiwyg-area">
-                    <textarea rows="3" class="span12 triple wysihtml5" name="" id="" placeholder="Enter comment (optional)"></textarea>
-                  </div>
-                  <div class="attachments-preview">
-                    <ul>
-                    {{#attachment}}
-                      <li class="label label-light">
-                        <span>{{name}}</span>
-                        <a href="#" class="js-trigger-removeattachment">&times;</a>
-                      </li>
-                    {{/attachment}}
-                    </ul>
-                  </div>
-                  <div class="controls">
-                    <a href="javascript://" class="btn btn-success btn-small">Add</a>
-                  </div>
-                </div>
-              </div>
-            </div>
->>>>>>> 99cac590
           </div>
           <ul class="entry-list">
             {{#comments}}
