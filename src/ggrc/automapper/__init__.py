--- conflicted
+++ resolved
@@ -7,6 +7,7 @@
 from collections import namedtuple
 
 from sqlalchemy import or_, and_
+
 from datetime import datetime
 from ggrc import models
 from ggrc.models.relationship import Relationship
@@ -93,10 +94,9 @@
     return is_allowed_update(obj.type, obj.id, self.relationship.context)
 
   def _flush(self):
-<<<<<<< HEAD
     if len(self.auto_mappings) == 0:
       return
-    with benchmark("Automapping flush"):
+    with self.benchmark("Automapping flush"):
       current_user = get_current_user()
       now = datetime.now()
       # We are doing an INSERT IGNORE INTO here to mitigate a race condition
@@ -120,17 +120,6 @@
           "status": None,
           "automapping_id": self.relationship.id}
           for src, dst in self.auto_mappings]))
-=======
-    with self.benchmark("Automapping flush"):
-      db.session.add_all(Relationship(
-          source_type=src.type,
-          source_id=src.id,
-          destination_type=dst.type,
-          destination_id=dst.id,
-          automapping_id=self.relationship.id
-      ) for src, dst in self.auto_mappings)
-      db.session.flush()
->>>>>>> 7d7a40b3
 
   def _step(self, src, dst):
       explicit, implicit = rules[src.type, dst.type]
