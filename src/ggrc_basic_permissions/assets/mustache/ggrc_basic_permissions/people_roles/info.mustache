{{!
    Copyright (C) 2017 Google Inc.
    Licensed under http://www.apache.org/licenses/LICENSE-2.0 <see LICENSE file>
}}

<section class="info{{#is_info_pin}} sticky-info-panel{{/is_info_pin}}">

  {{#is_info_pin}}
    <info-pin-buttons class="details-wrap" maximized="maximized" on-change-maximized-state="@onChangeMaximizedState" on-close="@onClose"></info-pin-buttons>
  {{/is_info_pin}}

  <div class="info-pane-utility">
    <div class="details-wrap">
      <a class="btn btn-3bbps dropdown-toggle" href="#" data-toggle="dropdown">
        <span class="bubble"></span>
        <span class="bubble"></span>
        <span class="bubble"></span>
      </a>
      <ul class="dropdown-menu three-dots-list" aria-labelledby="drop1" role="menu">
<<<<<<< HEAD
        {{#if_instance_of parentInstance 'Program|Audit'}}
=======
        {{#if_instance_of parentInstance 'Program|Workflow'}}
>>>>>>> d887bd5d
          {{#is_allowed 'create' 'delete' 'UserRole' context=parentInstance.context.id}}
            {{#is_info_pin}}
              <li>
                <a data-modal-class="modal-wide"
                   data-modal-selector-options="user_roles"
                   data-person_id="{{instance.id}}"
                   data-placement="left"
                   data-toggle="user-roles-modal-selector"
                   href="javascript://">
                  <i class="fa fa-role color"></i>
                  Edit Authorizations
                </a>
              </li>
            {{/is_info_pin}}
          {{/is_allowed}}
        {{/if_instance_of}}
        <li class="border-bottom">
          <clipboard-link title="Get permalink" notify="true" text="{{get_permalink_for_object instance}}" />
        </li>
        {{^if_instance_of parentInstance 'Audit'}}
          {{#with_program_roles_as result}}
            {{#if result.mappings.length}}
              {{#is_allowed_all 'delete' result.mappings}}
                <li>
                    <unmap-person-button {source}="instance" {destination}="parentInstance" class="unmap-link">
                        <i class="fa fa-ban"></i>
                        Unmap
                    </unmap-person-button>
                </li>
              {{/is_allowed_all}}
            {{/if}}
          {{/with_program_roles_as}}
        {{/if_instance_of}}
        <li>
          <a href="/people/{{instance.id}}" target="_blank">
            <i class="fa fa-long-arrow-right"></i>
            Open Profile Page
          </a>
        </li>
      </ul>
    </div>
  </div>

  <div class="tier-content">
    <div class="pane-header">
      <div class="row-fluid wrap-row">
        {{#if_match instance.name '\\\\S'}}
          {{#instance.name}}
            <div class="span6">
              <h6>Name</h6>
              <h3>{{instance.name}}</h3>
            </div>
          {{/instance.name}}
        {{/if_match}}

        {{#if_match instance.email '\\\\S'}}
          {{#instance.email}}
            <div class="span3">
              <h6>Email</h6>
              <p>
                <a href='mailto:{{instance.email}}' target="_blank">
                  {{instance.email}}
                </a>
              </p>
            </div>
          {{/instance.email}}
        {{/if_match}}
      </div>
    </div>

    <div class="row-fluid wrap-row">
      <tab-container>
        <tab-panel {(panels)}="panels" title-text="{{instance.type}}">
          <div class="span6">
            <h6>Authorizations</h6>
            <p>
              {{#with_program_roles_as result}}
                {{#if_equals roles.0.role.permission_summary 'Mapped'}}
                  No Role
                {{else}}
                  {{roles.0.role.permission_summary}}
                  {{#if_equals role.permission_summary 'Auditor'}}:
                    {{#with_mapping 'audit_via_context' user_role}}
                      <span class="role">
                        {{audit_via_context.0.instance.title}}
                      </span>
                    {{/with_mapping}}
                  {{/if_equals}}
                {{/if_equals}}
              {{/with_program_roles_as}}
            </p>
          </div>
          {{#if_match instance.company '\\\\S'}}
            {{#instance.company}}
              <div class="span6">
                <h6>Company</h6>
                {{instance.company}}
              </div>
            {{/instance.company}}
          {{/if_match}}

        </div>

        <div class="row-fluid wrap-row">
          <div class="span12">
            {{>'/static/mustache/custom_attributes/info.mustache'}}
          </div>
        </div>
      </tab-panel>
      <tab-panel {(panels)}="panels" title-text="Change Log">
          <revision-log {instance}="instance"></revision-log>
      </tab-panel>
    </tab-container>
  </div>

</section><|MERGE_RESOLUTION|>--- conflicted
+++ resolved
@@ -17,11 +17,7 @@
         <span class="bubble"></span>
       </a>
       <ul class="dropdown-menu three-dots-list" aria-labelledby="drop1" role="menu">
-<<<<<<< HEAD
-        {{#if_instance_of parentInstance 'Program|Audit'}}
-=======
-        {{#if_instance_of parentInstance 'Program|Workflow'}}
->>>>>>> d887bd5d
+        {{#if_instance_of parentInstance 'Program'}}
           {{#is_allowed 'create' 'delete' 'UserRole' context=parentInstance.context.id}}
             {{#is_info_pin}}
               <li>
