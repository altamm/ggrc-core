--- conflicted
+++ resolved
@@ -257,13 +257,8 @@
           var object = instance.cycle_task_group_object.reify();
           if (object.selfLink) {
             object.refresh();
-<<<<<<< HEAD
-            refresh_attr(object, "cycle_task_group");
-            refresh_attr(object, "cycle");
-=======
             object.refresh_all("cycle_task_group", "cycle", "workflow");
             object.refresh_all("task_group_object", "object");
->>>>>>> 7bce05b7
           }
         }
       });
